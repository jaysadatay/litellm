"""
This file handles authentication for the LiteLLM Proxy.

it checks if the user passed a valid API Key to the LiteLLM Proxy

Returns a UserAPIKeyAuth object if the API key is valid

"""

import asyncio
import secrets
from datetime import datetime, timezone
from typing import Optional

import fastapi
from fastapi import HTTPException, Request, WebSocket, status
from fastapi.security.api_key import APIKeyHeader

import litellm
from litellm._logging import verbose_logger, verbose_proxy_logger
from litellm._service_logger import ServiceLogging
from litellm.proxy._types import *
from litellm.proxy.auth.auth_checks import (
    _cache_key_object,
    _handle_failed_db_connection_for_get_key_object,
    allowed_routes_check,
    can_key_call_model,
    common_checks,
    get_actual_routes,
    get_end_user_object,
    get_key_object,
    get_org_object,
    get_team_object,
    get_user_object,
)
from litellm.proxy.auth.auth_utils import (
    _get_request_ip_address,
    get_request_route,
    is_pass_through_provider_route,
    pre_db_read_auth_checks,
    route_in_additonal_public_routes,
    should_run_auth_on_pass_through_provider_route,
)
from litellm.proxy.auth.oauth2_check import check_oauth2_token
from litellm.proxy.auth.oauth2_proxy_hook import handle_oauth2_proxy_request
from litellm.proxy.auth.route_checks import RouteChecks
from litellm.proxy.auth.service_account_checks import service_account_checks
from litellm.proxy.common_utils.http_parsing_utils import _read_request_body
from litellm.proxy.utils import _to_ns
from litellm.types.services import ServiceTypes

user_api_key_service_logger_obj = ServiceLogging()  # used for tracking latency on OTEL


api_key_header = APIKeyHeader(
    name=SpecialHeaders.openai_authorization.value,
    auto_error=False,
    description="Bearer token",
)
azure_api_key_header = APIKeyHeader(
    name=SpecialHeaders.azure_authorization.value,
    auto_error=False,
    description="Some older versions of the openai Python package will send an API-Key header with just the API key ",
)
anthropic_api_key_header = APIKeyHeader(
    name=SpecialHeaders.anthropic_authorization.value,
    auto_error=False,
    description="If anthropic client used.",
)
google_ai_studio_api_key_header = APIKeyHeader(
    name=SpecialHeaders.google_ai_studio_authorization.value,
    auto_error=False,
    description="If google ai studio client used.",
)


def _get_bearer_token(
    api_key: str,
):
    if api_key.startswith("Bearer "):  # ensure Bearer token passed in
        api_key = api_key.replace("Bearer ", "")  # extract the token
    elif api_key.startswith("Basic "):
        api_key = api_key.replace("Basic ", "")  # handle langfuse input
    elif api_key.startswith("bearer "):
        api_key = api_key.replace("bearer ", "")
    else:
        api_key = ""
    return api_key


def _is_ui_route(
    route: str,
    user_obj: Optional[LiteLLM_UserTable] = None,
) -> bool:
    """
    - Check if the route is a UI used route
    """
    # this token is only used for managing the ui
    allowed_routes = LiteLLMRoutes.ui_routes.value
    # check if the current route startswith any of the allowed routes
    if (
        route is not None
        and isinstance(route, str)
        and any(route.startswith(allowed_route) for allowed_route in allowed_routes)
    ):
        # Do something if the current route starts with any of the allowed routes
        return True
    elif any(
        RouteChecks._route_matches_pattern(route=route, pattern=allowed_route)
        for allowed_route in allowed_routes
    ):
        return True
    return False


def _is_api_route_allowed(
    route: str,
    request: Request,
    request_data: dict,
    api_key: str,
    valid_token: Optional[UserAPIKeyAuth],
    user_obj: Optional[LiteLLM_UserTable] = None,
) -> bool:
    """
    - Route b/w api token check and normal token check
    """
    _user_role = _get_user_role(user_obj=user_obj)

    if valid_token is None:
        raise Exception("Invalid proxy server token passed. valid_token=None.")

    if not _is_user_proxy_admin(user_obj=user_obj):  # if non-admin
        RouteChecks.non_proxy_admin_allowed_routes_check(
            user_obj=user_obj,
            _user_role=_user_role,
            route=route,
            request=request,
            request_data=request_data,
            api_key=api_key,
            valid_token=valid_token,
        )
    return True


def _is_allowed_route(
    route: str,
    token_type: Literal["ui", "api"],
    request: Request,
    request_data: dict,
    api_key: str,
    valid_token: Optional[UserAPIKeyAuth],
    user_obj: Optional[LiteLLM_UserTable] = None,
) -> bool:
    """
    - Route b/w ui token check and normal token check
    """
    if token_type == "ui" and _is_ui_route(route=route, user_obj=user_obj):
        return True
    else:
        return _is_api_route_allowed(
            route=route,
            request=request,
            request_data=request_data,
            api_key=api_key,
            valid_token=valid_token,
            user_obj=user_obj,
        )


async def user_api_key_auth_websocket(websocket: WebSocket):
    # Accept the WebSocket connection

    request = Request(scope={"type": "http"})
    request._url = websocket.url

    query_params = websocket.query_params

    model = query_params.get("model")

    async def return_body():
        return_string = f'{{"model": "{model}"}}'
        # return string as bytes
        return return_string.encode()

    request.body = return_body  # type: ignore

    # Extract the Authorization header
    authorization = websocket.headers.get("authorization")

    # If no Authorization header, try the api-key header
    if not authorization:
        api_key = websocket.headers.get("api-key")
        if not api_key:
            await websocket.close(code=status.WS_1008_POLICY_VIOLATION)
            raise HTTPException(status_code=403, detail="No API key provided")
    else:
        # Extract the API key from the Bearer token
        if not authorization.startswith("Bearer "):
            await websocket.close(code=status.WS_1008_POLICY_VIOLATION)
            raise HTTPException(
                status_code=403, detail="Invalid Authorization header format"
            )

        api_key = authorization[len("Bearer ") :].strip()

    # Call user_api_key_auth with the extracted API key
    # Note: You'll need to modify this to work with WebSocket context if needed
    try:
        return await user_api_key_auth(request=request, api_key=f"Bearer {api_key}")
    except Exception as e:
        verbose_proxy_logger.exception(e)
        await websocket.close(code=status.WS_1008_POLICY_VIOLATION)
        raise HTTPException(status_code=403, detail=str(e))


async def user_api_key_auth(  # noqa: PLR0915
    request: Request,
    api_key: str = fastapi.Security(api_key_header),
    azure_api_key_header: str = fastapi.Security(azure_api_key_header),
    anthropic_api_key_header: Optional[str] = fastapi.Security(
        anthropic_api_key_header
    ),
    google_ai_studio_api_key_header: Optional[str] = fastapi.Security(
        google_ai_studio_api_key_header
    ),
) -> UserAPIKeyAuth:
    from litellm.proxy.proxy_server import (
        general_settings,
        jwt_handler,
        litellm_proxy_admin_name,
        llm_model_list,
        llm_router,
        master_key,
        model_max_budget_limiter,
        open_telemetry_logger,
        prisma_client,
        proxy_logging_obj,
        user_api_key_cache,
        user_custom_auth,
    )

    parent_otel_span: Optional[Span] = None
    start_time = datetime.now()
    route: str = get_request_route(request=request)
    try:
        # get the request body
        request_data = {}
        await pre_db_read_auth_checks(
            request_data=request_data,
            request=request,
            route=route,
        )
        pass_through_endpoints: Optional[List[dict]] = general_settings.get(
            "pass_through_endpoints", None
        )
        passed_in_key: Optional[str] = None
        if isinstance(api_key, str):
            passed_in_key = api_key
            api_key = _get_bearer_token(api_key=api_key)
        elif isinstance(azure_api_key_header, str):
            api_key = azure_api_key_header
        elif isinstance(anthropic_api_key_header, str):
            api_key = anthropic_api_key_header
        elif isinstance(google_ai_studio_api_key_header, str):
            api_key = google_ai_studio_api_key_header
        elif pass_through_endpoints is not None:
            for endpoint in pass_through_endpoints:
                if endpoint.get("path", "") == route:
                    headers: Optional[dict] = endpoint.get("headers", None)
                    if headers is not None:
                        header_key: str = headers.get("litellm_user_api_key", "")
                        if request.headers.get(key=header_key) is not None:
                            api_key = request.headers.get(key=header_key)

        # if user wants to pass LiteLLM_Master_Key as a custom header, example pass litellm keys as X-LiteLLM-Key: Bearer sk-1234
        custom_litellm_key_header_name = general_settings.get("litellm_key_header_name")
        if custom_litellm_key_header_name is not None:
            api_key = get_api_key_from_custom_header(
                request=request,
                custom_litellm_key_header_name=custom_litellm_key_header_name,
            )

        if open_telemetry_logger is not None:

            parent_otel_span = open_telemetry_logger.tracer.start_span(
                name="Received Proxy Server Request",
                start_time=_to_ns(start_time),
                context=open_telemetry_logger.get_traceparent_from_header(
                    headers=request.headers
                ),
                kind=open_telemetry_logger.span_kind.SERVER,
            )

        ### USER-DEFINED AUTH FUNCTION ###
        if user_custom_auth is not None:
            response = await user_custom_auth(request=request, api_key=api_key)  # type: ignore
            return UserAPIKeyAuth.model_validate(response)

        ### LITELLM-DEFINED AUTH FUNCTION ###
        #### IF JWT ####
        """
        LiteLLM supports using JWTs.

        Enable this in proxy config, by setting
        ```
        general_settings:
            enable_jwt_auth: true
        ```
        """

        ######## Route Checks Before Reading DB / Cache for "token" ################
        # if (
        #     route in LiteLLMRoutes.public_routes.value  # type: ignore
        #     or route_in_additonal_public_routes(current_route=route)
        # ):
        #     # check if public endpoint
        #     return UserAPIKeyAuth(user_role=LitellmUserRoles.INTERNAL_USER_VIEW_ONLY)
        # elif is_pass_through_provider_route(route=route):
        #     if should_run_auth_on_pass_through_provider_route(route=route) is False:
        #         return UserAPIKeyAuth(
        #             user_role=LitellmUserRoles.INTERNAL_USER_VIEW_ONLY
        #         )

        ########## End of Route Checks Before Reading DB / Cache for "token" ########

        if general_settings.get("enable_oauth2_auth", False) is True:
            # return UserAPIKeyAuth object
            # helper to check if the api_key is a valid oauth2 token
            from litellm.proxy.proxy_server import premium_user

            if premium_user is not True:
                raise ValueError(
                    "Oauth2 token validation is only available for premium users"
                    + CommonProxyErrors.not_premium_user.value
                )

            return await check_oauth2_token(token=api_key)

        if general_settings.get("enable_oauth2_proxy_auth", False) is True:
            return await handle_oauth2_proxy_request(request=request)

        if general_settings.get("enable_jwt_auth", False) is True:
            from litellm.proxy.proxy_server import premium_user

            if premium_user is not True:
                raise ValueError(
                    f"JWT Auth is an enterprise only feature. {CommonProxyErrors.not_premium_user.value}"
                )
            is_jwt = jwt_handler.is_jwt(token=api_key)
            verbose_proxy_logger.debug("is_jwt: %s", is_jwt)
            if is_jwt:
                # check if valid token
                jwt_valid_token: dict = await jwt_handler.auth_jwt(token=api_key)
                # get scopes
                scopes = jwt_handler.get_scopes(token=jwt_valid_token)

                # check if admin
                is_admin = jwt_handler.is_admin(scopes=scopes)
                # if admin return
                if is_admin:
                    # check allowed admin routes
                    is_allowed = allowed_routes_check(
                        user_role=LitellmUserRoles.PROXY_ADMIN,
                        user_route=route,
                        litellm_proxy_roles=jwt_handler.litellm_jwtauth,
                    )
                    if is_allowed:
                        return UserAPIKeyAuth(
                            user_role=LitellmUserRoles.PROXY_ADMIN,
                            parent_otel_span=parent_otel_span,
                        )
                    else:
                        allowed_routes: List[Any] = (
                            jwt_handler.litellm_jwtauth.admin_allowed_routes
                        )
                        actual_routes = get_actual_routes(allowed_routes=allowed_routes)
                        raise Exception(
                            f"Admin not allowed to access this route. Route={route}, Allowed Routes={actual_routes}"
                        )

                # get team id
                team_id = jwt_handler.get_team_id(
                    token=jwt_valid_token, default_value=None
                )

                if team_id is None and jwt_handler.is_required_team_id() is True:
                    raise Exception(
                        f"No team id passed in. Field checked in jwt token - '{jwt_handler.litellm_jwtauth.team_id_jwt_field}'"
                    )

                team_object: Optional[LiteLLM_TeamTable] = None
                if team_id is not None:
                    # check allowed team routes
                    is_allowed = allowed_routes_check(
                        user_role=LitellmUserRoles.TEAM,
                        user_route=route,
                        litellm_proxy_roles=jwt_handler.litellm_jwtauth,
                    )
                    if is_allowed is False:
                        allowed_routes = jwt_handler.litellm_jwtauth.team_allowed_routes  # type: ignore
                        actual_routes = get_actual_routes(allowed_routes=allowed_routes)
                        raise Exception(
                            f"Team not allowed to access this route. Route={route}, Allowed Routes={actual_routes}"
                        )

                    # check if team in db
                    team_object = await get_team_object(
                        team_id=team_id,
                        prisma_client=prisma_client,
                        user_api_key_cache=user_api_key_cache,
                        parent_otel_span=parent_otel_span,
                        proxy_logging_obj=proxy_logging_obj,
                    )

                # [OPTIONAL] track spend for an org id - `LiteLLM_OrganizationTable`
                org_id = jwt_handler.get_org_id(
                    token=jwt_valid_token, default_value=None
                )
                if org_id is not None:
                    _ = await get_org_object(
                        org_id=org_id,
                        prisma_client=prisma_client,
                        user_api_key_cache=user_api_key_cache,
                        parent_otel_span=parent_otel_span,
                        proxy_logging_obj=proxy_logging_obj,
                    )
                # [OPTIONAL] allowed user email domains
                valid_user_email: Optional[bool] = None
                user_email: Optional[str] = None
                if jwt_handler.is_enforced_email_domain():
                    """
                    if 'allowed_email_subdomains' is set,

                    - checks if token contains 'email' field
                    - checks if 'email' is from an allowed domain
                    """
                    user_email = jwt_handler.get_user_email(
                        token=jwt_valid_token, default_value=None
                    )
                    if user_email is None:
                        valid_user_email = False
                    else:
                        valid_user_email = jwt_handler.is_allowed_domain(
                            user_email=user_email
                        )

                # [OPTIONAL] track spend against an internal employee - `LiteLLM_UserTable`
                user_object = None
                user_id = jwt_handler.get_user_id(
                    token=jwt_valid_token, default_value=user_email
                )
                if user_id is not None:
                    # get the user object
                    user_object = await get_user_object(
                        user_id=user_id,
                        prisma_client=prisma_client,
                        user_api_key_cache=user_api_key_cache,
                        user_id_upsert=jwt_handler.is_upsert_user_id(
                            valid_user_email=valid_user_email
                        ),
                        parent_otel_span=parent_otel_span,
                        proxy_logging_obj=proxy_logging_obj,
                    )
                # [OPTIONAL] track spend against an external user - `LiteLLM_EndUserTable`
                end_user_object = None
                end_user_id = jwt_handler.get_end_user_id(
                    token=jwt_valid_token, default_value=None
                )
                if end_user_id is not None:
                    # get the end-user object
                    end_user_object = await get_end_user_object(
                        end_user_id=end_user_id,
                        prisma_client=prisma_client,
                        user_api_key_cache=user_api_key_cache,
                        parent_otel_span=parent_otel_span,
                        proxy_logging_obj=proxy_logging_obj,
                    )

                global_proxy_spend = None
                if litellm.max_budget > 0:  # user set proxy max budget
                    # check cache
                    global_proxy_spend = await user_api_key_cache.async_get_cache(
                        key="{}:spend".format(litellm_proxy_admin_name)
                    )
                    if global_proxy_spend is None and prisma_client is not None:
                        # get from db
                        sql_query = """SELECT SUM(spend) as total_spend FROM "MonthlyGlobalSpend";"""

                        response = await prisma_client.db.query_raw(query=sql_query)

                        global_proxy_spend = response[0]["total_spend"]

                        await user_api_key_cache.async_set_cache(
                            key="{}:spend".format(litellm_proxy_admin_name),
                            value=global_proxy_spend,
                        )
                    if global_proxy_spend is not None:
                        user_info = CallInfo(
                            user_id=litellm_proxy_admin_name,
                            max_budget=litellm.max_budget,
                            spend=global_proxy_spend,
                            token=jwt_valid_token["token"],
                        )
                        asyncio.create_task(
                            proxy_logging_obj.budget_alerts(
                                type="proxy_budget",
                                user_info=user_info,
                            )
                        )
                # run through common checks
                _ = common_checks(
                    request_body=request_data,
                    team_object=team_object,
                    user_object=user_object,
                    end_user_object=end_user_object,
                    general_settings=general_settings,
                    global_proxy_spend=global_proxy_spend,
                    route=route,
                    llm_router=llm_router,
                )

                # return UserAPIKeyAuth object
                return UserAPIKeyAuth(
                    api_key=None,
                    team_id=team_object.team_id if team_object is not None else None,
                    team_tpm_limit=(
                        team_object.tpm_limit if team_object is not None else None
                    ),
                    team_rpm_limit=(
                        team_object.rpm_limit if team_object is not None else None
                    ),
                    team_models=team_object.models if team_object is not None else [],
                    user_role=LitellmUserRoles.INTERNAL_USER,
                    user_id=user_id,
                    org_id=org_id,
                    parent_otel_span=parent_otel_span,
                    end_user_id=end_user_id,
                )
        #### ELSE ####
        ## CHECK PASS-THROUGH ENDPOINTS ##
        # is_mapped_pass_through_route: bool = False
        # for mapped_route in LiteLLMRoutes.mapped_pass_through_routes.value:  # type: ignore
        #     if route.startswith(mapped_route):
        #         is_mapped_pass_through_route = True
        # if is_mapped_pass_through_route:
        #     if request.headers.get("litellm_user_api_key") is not None:
        #         api_key = request.headers.get("litellm_user_api_key") or ""
        # if pass_through_endpoints is not None:
        #     for endpoint in pass_through_endpoints:
        #         if isinstance(endpoint, dict) and endpoint.get("path", "") == route:
        #             ## IF AUTH DISABLED
        #             if endpoint.get("auth") is not True:
        #                 return UserAPIKeyAuth()
        #             ## IF AUTH ENABLED
        #             ### IF CUSTOM PARSER REQUIRED
        #             if (
        #                 endpoint.get("custom_auth_parser") is not None
        #                 and endpoint.get("custom_auth_parser") == "langfuse"
        #             ):
        #                 """
        #                 - langfuse returns {'Authorization': 'Basic YW55dGhpbmc6YW55dGhpbmc'}
        #                 - check the langfuse public key if it contains the litellm api key
        #                 """
        #                 import base64

        #                 api_key = api_key.replace("Basic ", "").strip()
        #                 decoded_bytes = base64.b64decode(api_key)
        #                 decoded_str = decoded_bytes.decode("utf-8")
        #                 api_key = decoded_str.split(":")[0]
        #             else:
        #                 headers = endpoint.get("headers", None)
        #                 if headers is not None:
        #                     header_key = headers.get("litellm_user_api_key", "")
        #                     if (
        #                         isinstance(request.headers, dict)
        #                         and request.headers.get(key=header_key) is not None  # type: ignore
        #                     ):
        #                         api_key = request.headers.get(key=header_key)  # type: ignore
        if master_key is None:
            if isinstance(api_key, str):
                return UserAPIKeyAuth(
                    api_key=api_key,
                    user_role=LitellmUserRoles.PROXY_ADMIN,
                    parent_otel_span=parent_otel_span,
                )
            else:
                return UserAPIKeyAuth(
                    user_role=LitellmUserRoles.PROXY_ADMIN,
                    parent_otel_span=parent_otel_span,
                )
        elif api_key is None:  # only require api key if master key is set
            raise Exception("No api key passed in.")
        elif api_key == "":
            # missing 'Bearer ' prefix
            raise Exception(
                f"Malformed API Key passed in. Ensure Key has `Bearer ` prefix. Passed in: {passed_in_key}"
            )

        if route == "/user/auth":
            if general_settings.get("allow_user_auth", False) is True:
                return UserAPIKeyAuth()
            else:
                raise HTTPException(
                    status_code=status.HTTP_403_FORBIDDEN,
                    detail="'allow_user_auth' not set or set to False",
                )

        ## Check END-USER OBJECT
        _end_user_object = None
        end_user_params = {}
        if "user" in request_data:
            try:
                end_user_id = request_data["user"]
                end_user_params["end_user_id"] = end_user_id

                # get end-user object
                _end_user_object = await get_end_user_object(
                    end_user_id=end_user_id,
                    prisma_client=prisma_client,
                    user_api_key_cache=user_api_key_cache,
                    parent_otel_span=parent_otel_span,
                    proxy_logging_obj=proxy_logging_obj,
                )
                if _end_user_object is not None:
                    end_user_params["allowed_model_region"] = (
                        _end_user_object.allowed_model_region
                    )
                    if _end_user_object.litellm_budget_table is not None:
                        budget_info = _end_user_object.litellm_budget_table
                        if budget_info.tpm_limit is not None:
                            end_user_params["end_user_tpm_limit"] = (
                                budget_info.tpm_limit
                            )
                        if budget_info.rpm_limit is not None:
                            end_user_params["end_user_rpm_limit"] = (
                                budget_info.rpm_limit
                            )
                        if budget_info.max_budget is not None:
                            end_user_params["end_user_max_budget"] = (
                                budget_info.max_budget
                            )
            except Exception as e:
                if isinstance(e, litellm.BudgetExceededError):
                    raise e
                verbose_proxy_logger.debug(
                    "Unable to find user in db. Error - {}".format(str(e))
                )
                pass

        ### CHECK IF ADMIN ###
        # note: never string compare api keys, this is vulenerable to a time attack. Use secrets.compare_digest instead
        ### CHECK IF ADMIN ###
        # note: never string compare api keys, this is vulenerable to a time attack. Use secrets.compare_digest instead
        ## Check CACHE
        try:
            valid_token = await get_key_object(
                hashed_token=hash_token(api_key),
                prisma_client=prisma_client,
                user_api_key_cache=user_api_key_cache,
                parent_otel_span=parent_otel_span,
                proxy_logging_obj=proxy_logging_obj,
                check_cache_only=True,
            )
        except Exception:
            verbose_logger.debug("api key not found in cache.")
            valid_token = None

        if (
            valid_token is not None
            and isinstance(valid_token, UserAPIKeyAuth)
            and valid_token.user_role == LitellmUserRoles.PROXY_ADMIN
        ):
            # update end-user params on valid token
            valid_token.end_user_id = end_user_params.get("end_user_id")
            valid_token.end_user_tpm_limit = end_user_params.get("end_user_tpm_limit")
            valid_token.end_user_rpm_limit = end_user_params.get("end_user_rpm_limit")
            valid_token.allowed_model_region = end_user_params.get(
                "allowed_model_region"
            )
            valid_token.parent_otel_span = parent_otel_span

            return valid_token

        if (
            valid_token is not None
            and isinstance(valid_token, UserAPIKeyAuth)
            and valid_token.team_id is not None
        ):
            ## UPDATE TEAM VALUES BASED ON CACHED TEAM OBJECT - allows `/team/update` values to work for cached token
            try:
                team_obj: LiteLLM_TeamTableCachedObj = await get_team_object(
                    team_id=valid_token.team_id,
                    prisma_client=prisma_client,
                    user_api_key_cache=user_api_key_cache,
                    parent_otel_span=parent_otel_span,
                    proxy_logging_obj=proxy_logging_obj,
                    check_cache_only=True,
                )

                if (
                    team_obj.last_refreshed_at is not None
                    and valid_token.last_refreshed_at is not None
                    and team_obj.last_refreshed_at > valid_token.last_refreshed_at
                ):
                    team_obj_dict = team_obj.__dict__

                    for k, v in team_obj_dict.items():
                        field_name = f"team_{k}"
                        if field_name in valid_token.__fields__:
                            setattr(valid_token, field_name, v)
            except Exception as e:
                verbose_logger.debug(
                    e
                )  # moving from .warning to .debug as it spams logs when team missing from cache.

        try:
            is_master_key_valid = secrets.compare_digest(api_key, master_key)  # type: ignore
        except Exception:
            is_master_key_valid = False

        ## VALIDATE MASTER KEY ##
        try:
            assert isinstance(master_key, str)
        except Exception:
            raise HTTPException(
                status_code=500,
                detail={
                    "Master key must be a valid string. Current type={}".format(
                        type(master_key)
                    )
                },
            )

        if is_master_key_valid:
            _user_api_key_obj = await _return_user_api_key_auth_obj(
                user_obj=None,
                user_role=LitellmUserRoles.PROXY_ADMIN,
                api_key=master_key,
                parent_otel_span=parent_otel_span,
                valid_token_dict={
                    **end_user_params,
                    "user_id": litellm_proxy_admin_name,
                },
                route=route,
                start_time=start_time,
            )
            await _cache_key_object(
                hashed_token=hash_token(master_key),
                user_api_key_obj=_user_api_key_obj,
                user_api_key_cache=user_api_key_cache,
                proxy_logging_obj=proxy_logging_obj,
            )

            return _user_api_key_obj

        ## IF it's not a master key
        ## Route should not be in master_key_only_routes
        if route in LiteLLMRoutes.master_key_only_routes.value:  # type: ignore
            raise Exception(
                f"Tried to access route={route}, which is only for MASTER KEY"
            )

        ## Check DB
        if isinstance(
            api_key, str
        ):  # if generated token, make sure it starts with sk-.
            assert api_key.startswith(
                "sk-"
            ), "LiteLLM Virtual Key expected. Received={}, expected to start with 'sk-'.".format(
                api_key
            )  # prevent token hashes from being used
        else:
            verbose_logger.warning(
                "litellm.proxy.proxy_server.user_api_key_auth(): Warning - Key={} is not a string.".format(
                    api_key
                )
            )

        if (
            prisma_client is None
        ):  # if both master key + user key submitted, and user key != master key, and no db connected, raise an error
            return await _handle_failed_db_connection_for_get_key_object(
                e=Exception("No connected db.")
            )

        ## check for cache hit (In-Memory Cache)
        _user_role = None
        if api_key.startswith("sk-"):
            api_key = hash_token(token=api_key)

        if valid_token is None:
            try:
                valid_token = await get_key_object(
                    hashed_token=api_key,
                    prisma_client=prisma_client,
                    user_api_key_cache=user_api_key_cache,
                    parent_otel_span=parent_otel_span,
                    proxy_logging_obj=proxy_logging_obj,
                )
                # update end-user params on valid token
                # These can change per request - it's important to update them here
                valid_token.end_user_id = end_user_params.get("end_user_id")
                valid_token.end_user_tpm_limit = end_user_params.get(
                    "end_user_tpm_limit"
                )
                valid_token.end_user_rpm_limit = end_user_params.get(
                    "end_user_rpm_limit"
                )
                valid_token.allowed_model_region = end_user_params.get(
                    "allowed_model_region"
                )

            except Exception:
                verbose_logger.info(
                    "litellm.proxy.auth.user_api_key_auth.py::user_api_key_auth() - Unable to find token={} in cache or `LiteLLM_VerificationTokenTable`. Defaulting 'valid_token' to None'".format(
                        api_key
                    )
                )
                valid_token = None

        user_obj: Optional[LiteLLM_UserTable] = None
        valid_token_dict: dict = {}
        if valid_token is not None:
            # Got Valid Token from Cache, DB
            # Run checks for
            # 1. If token can call model
            ## 1a. If token can call fallback models (if client-side fallbacks given)
            # 2. If user_id for this token is in budget
            # 3. If the user spend within their own team is within budget
            # 4. If 'user' passed to /chat/completions, /embeddings endpoint is in budget
            # 5. If token is expired
            # 6. If token spend is under Budget for the token
            # 7. If token spend per model is under budget per model
            # 8. If token spend is under team budget
            # 9. If team spend is under team budget

            ## base case ## key is disabled
            if valid_token.blocked is True:
                raise Exception(
                    "Key is blocked. Update via `/key/unblock` if you're admin."
                )

            # Check 1. If token can call model
            _model_alias_map = {}
            model: Optional[str] = None
            if (
                hasattr(valid_token, "team_model_aliases")
                and valid_token.team_model_aliases is not None
            ):
                _model_alias_map = {
                    **valid_token.aliases,
                    **valid_token.team_model_aliases,
                }
            else:
                _model_alias_map = {**valid_token.aliases}
            litellm.model_alias_map = _model_alias_map
            config = valid_token.config

            if config != {}:
                model_list = config.get("model_list", [])
                new_model_list = model_list
                verbose_proxy_logger.debug(
                    f"\n new llm router model list {new_model_list}"
                )
            if (
                len(valid_token.models) == 0
            ):  # assume an empty model list means all models are allowed to be called
                pass
            elif (
                isinstance(valid_token.models, list)
                and "all-team-models" in valid_token.models
            ):
                # Do not do any validation at this step
                # the validation will occur when checking the team has access to this model
                pass
            else:
                model = request_data.get("model", None)
                fallback_models: Optional[List[str]] = request_data.get(
                    "fallbacks", None
                )

                if model is not None:
                    await can_key_call_model(
                        model=model,
                        llm_model_list=llm_model_list,
                        valid_token=valid_token,
                        llm_router=llm_router,
                    )

                if fallback_models is not None:
                    for m in fallback_models:
                        await can_key_call_model(
                            model=m,
                            llm_model_list=llm_model_list,
                            valid_token=valid_token,
                            llm_router=llm_router,
                        )

            # Check 2. If user_id for this token is in budget - done in common_checks()
            if valid_token.user_id is not None:
                try:
                    user_obj = await get_user_object(
                        user_id=valid_token.user_id,
                        prisma_client=prisma_client,
                        user_api_key_cache=user_api_key_cache,
                        user_id_upsert=False,
                        parent_otel_span=parent_otel_span,
                        proxy_logging_obj=proxy_logging_obj,
                    )
                except Exception as e:
                    verbose_logger.debug(
                        "litellm.proxy.auth.user_api_key_auth.py::user_api_key_auth() - Unable to get user from db/cache. Setting user_obj to None. Exception received - {}".format(
                            str(e)
                        )
                    )
                    user_obj = None

            # Check 3. Check if user is in their team budget
            if valid_token.team_member_spend is not None:
                if prisma_client is not None:

                    _cache_key = f"{valid_token.team_id}_{valid_token.user_id}"

                    team_member_info = await user_api_key_cache.async_get_cache(
                        key=_cache_key
                    )
                    if team_member_info is None:
                        # read from DB
                        _user_id = valid_token.user_id
                        _team_id = valid_token.team_id

                        if _user_id is not None and _team_id is not None:
                            team_member_info = await prisma_client.db.litellm_teammembership.find_first(
                                where={
                                    "user_id": _user_id,
                                    "team_id": _team_id,
                                },  # type: ignore
                                include={"litellm_budget_table": True},
                            )
                            await user_api_key_cache.async_set_cache(
                                key=_cache_key,
                                value=team_member_info,
                            )

                    if (
                        team_member_info is not None
                        and team_member_info.litellm_budget_table is not None
                    ):
                        team_member_budget = (
                            team_member_info.litellm_budget_table.max_budget
                        )
                        if team_member_budget is not None and team_member_budget > 0:
                            if valid_token.team_member_spend > team_member_budget:
                                raise litellm.BudgetExceededError(
                                    current_cost=valid_token.team_member_spend,
                                    max_budget=team_member_budget,
                                )

            # Check 3. If token is expired
            if valid_token.expires is not None:
                current_time = datetime.now(timezone.utc)
                expiry_time = datetime.fromisoformat(valid_token.expires)
                if (
                    expiry_time.tzinfo is None
                    or expiry_time.tzinfo.utcoffset(expiry_time) is None
                ):
                    expiry_time = expiry_time.replace(tzinfo=timezone.utc)
                verbose_proxy_logger.debug(
                    f"Checking if token expired, expiry time {expiry_time} and current time {current_time}"
                )
                if expiry_time < current_time:
                    # Token exists but is expired.
                    raise ProxyException(
                        message=f"Authentication Error - Expired Key. Key Expiry time {expiry_time} and current time {current_time}",
                        type=ProxyErrorTypes.expired_key,
                        code=400,
                        param=api_key,
                    )

            # Check 4. Token Spend is under budget
            if valid_token.spend is not None and valid_token.max_budget is not None:

                ####################################
                # collect information for alerting #
                ####################################

                user_email = None
                # Check if the token has any user id information
                if user_obj is not None:
                    user_email = user_obj.user_email

                call_info = CallInfo(
                    token=valid_token.token,
                    spend=valid_token.spend,
                    max_budget=valid_token.max_budget,
                    user_id=valid_token.user_id,
                    team_id=valid_token.team_id,
                    user_email=user_email,
                    key_alias=valid_token.key_alias,
                )
                asyncio.create_task(
                    proxy_logging_obj.budget_alerts(
                        type="token_budget",
                        user_info=call_info,
                    )
                )

                ####################################
                # collect information for alerting #
                ####################################

                if valid_token.spend >= valid_token.max_budget:
                    raise litellm.BudgetExceededError(
                        current_cost=valid_token.spend,
                        max_budget=valid_token.max_budget,
                    )
            if valid_token.soft_budget and valid_token.spend >= valid_token.soft_budget:
                verbose_proxy_logger.debug(
                    "Crossed Soft Budget for token %s, spend %s, soft_budget %s",
                    valid_token.token,
                    valid_token.spend,
                    valid_token.soft_budget,
                )
                call_info = CallInfo(
                    token=valid_token.token,
                    spend=valid_token.spend,
                    max_budget=valid_token.max_budget,
                    soft_budget=valid_token.soft_budget,
                    user_id=valid_token.user_id,
                    team_id=valid_token.team_id,
                    team_alias=valid_token.team_alias,
                    user_email=None,
                    key_alias=valid_token.key_alias,
                )
                asyncio.create_task(
                    proxy_logging_obj.budget_alerts(
                        type="soft_budget",
                        user_info=call_info,
                    )
                )

            # Check 5. Token Model Spend is under Model budget
            max_budget_per_model = valid_token.model_max_budget
            current_model = request_data.get("model", None)

            if (
                max_budget_per_model is not None
                and isinstance(max_budget_per_model, dict)
                and len(max_budget_per_model) > 0
                and prisma_client is not None
                and current_model is not None
                and valid_token.token is not None
            ):
                ## GET THE SPEND FOR THIS MODEL
                await model_max_budget_limiter.is_key_within_model_budget(
                    user_api_key_dict=valid_token,
                    model=current_model,
                )
            # Check 6. Team spend is under Team budget
            if (
                hasattr(valid_token, "team_spend")
                and valid_token.team_spend is not None
                and hasattr(valid_token, "team_max_budget")
                and valid_token.team_max_budget is not None
            ):
                call_info = CallInfo(
                    token=valid_token.token,
                    spend=valid_token.team_spend,
                    max_budget=valid_token.team_max_budget,
                    user_id=valid_token.user_id,
                    team_id=valid_token.team_id,
                    team_alias=valid_token.team_alias,
                )
                asyncio.create_task(
                    proxy_logging_obj.budget_alerts(
                        type="team_budget",
                        user_info=call_info,
                    )
                )

                if valid_token.team_spend >= valid_token.team_max_budget:
                    raise litellm.BudgetExceededError(
                        current_cost=valid_token.team_spend,
                        max_budget=valid_token.team_max_budget,
                    )

            # Check 8: Additional Common Checks across jwt + key auth
            if valid_token.team_id is not None:
                _team_obj: Optional[LiteLLM_TeamTable] = LiteLLM_TeamTable(
                    team_id=valid_token.team_id,
                    max_budget=valid_token.team_max_budget,
                    spend=valid_token.team_spend,
                    tpm_limit=valid_token.team_tpm_limit,
                    rpm_limit=valid_token.team_rpm_limit,
                    blocked=valid_token.team_blocked,
                    models=valid_token.team_models,
                    metadata=valid_token.team_metadata,
                )
            else:
                _team_obj = None

            # Check 9: Check if key is a service account key
            await service_account_checks(
                valid_token=valid_token,
                request_data=request_data,
            )

            user_api_key_cache.set_cache(
                key=valid_token.team_id, value=_team_obj
            )  # save team table in cache - used for tpm/rpm limiting - tpm_rpm_limiter.py

            global_proxy_spend = None
            if (
                litellm.max_budget > 0 and prisma_client is not None
            ):  # user set proxy max budget
                # check cache
                global_proxy_spend = await user_api_key_cache.async_get_cache(
                    key="{}:spend".format(litellm_proxy_admin_name)
                )
                if global_proxy_spend is None:
                    # get from db
                    sql_query = """SELECT SUM(spend) as total_spend FROM "MonthlyGlobalSpend";"""

                    response = await prisma_client.db.query_raw(query=sql_query)

                    global_proxy_spend = response[0]["total_spend"]
                    await user_api_key_cache.async_set_cache(
                        key="{}:spend".format(litellm_proxy_admin_name),
                        value=global_proxy_spend,
                    )

                if global_proxy_spend is not None:
                    call_info = CallInfo(
                        token=valid_token.token,
                        spend=global_proxy_spend,
                        max_budget=litellm.max_budget,
                        user_id=litellm_proxy_admin_name,
                        team_id=valid_token.team_id,
                    )
                    asyncio.create_task(
                        proxy_logging_obj.budget_alerts(
                            type="proxy_budget",
                            user_info=call_info,
                        )
                    )
            _ = common_checks(
                request_body=request_data,
                team_object=_team_obj,
                user_object=user_obj,
                end_user_object=_end_user_object,
                general_settings=general_settings,
                global_proxy_spend=global_proxy_spend,
                route=route,
                llm_router=llm_router,
            )
            # Token passed all checks
            if valid_token is None:
                raise HTTPException(401, detail="Invalid API key")
            if valid_token.token is None:
                raise HTTPException(401, detail="Invalid API key, no token associated")
            api_key = valid_token.token

            # Add hashed token to cache
            asyncio.create_task(
                _cache_key_object(
                    hashed_token=api_key,
                    user_api_key_obj=valid_token,
                    user_api_key_cache=user_api_key_cache,
                    proxy_logging_obj=proxy_logging_obj,
                )
            )

            valid_token_dict = valid_token.model_dump(exclude_none=True)
            valid_token_dict.pop("token", None)

            if _end_user_object is not None:
                valid_token_dict.update(end_user_params)

        # check if token is from litellm-ui, litellm ui makes keys to allow users to login with sso. These keys can only be used for LiteLLM UI functions
        # sso/login, ui/login, /key functions and /user functions
        # this will never be allowed to call /chat/completions
        token_team = getattr(valid_token, "team_id", None)
        token_type: Literal["ui", "api"] = (
            "ui"
            if token_team is not None and token_team == "litellm-dashboard"
            else "api"
        )
        _is_route_allowed = _is_allowed_route(
            route=route,
            token_type=token_type,
            user_obj=user_obj,
            request=request,
            request_data=request_data,
            api_key=api_key,
            valid_token=valid_token,
        )
        if not _is_route_allowed:
            raise HTTPException(401, detail="Invalid route for UI token")

        if valid_token is None:
            # No token was found when looking up in the DB
            raise Exception("Invalid proxy server token passed")
        if valid_token_dict is not None:
            return await _return_user_api_key_auth_obj(
                user_obj=user_obj,
                api_key=api_key,
                parent_otel_span=parent_otel_span,
                valid_token_dict=valid_token_dict,
                route=route,
                start_time=start_time,
            )
        else:
            raise Exception()
    except Exception as e:
        requester_ip = _get_request_ip_address(
            request=request,
            use_x_forwarded_for=general_settings.get("use_x_forwarded_for", False),
        )
        verbose_proxy_logger.exception(
            "litellm.proxy.proxy_server.user_api_key_auth(): Exception occured - {}\nRequester IP Address:{}".format(
                str(e),
                requester_ip,
            ),
            extra={"requester_ip": requester_ip},
        )

        # Log this exception to OTEL, Datadog etc
        user_api_key_dict = UserAPIKeyAuth(
            parent_otel_span=parent_otel_span,
            api_key=api_key,
        )
        request_data = await _read_request_body(request=request)
        asyncio.create_task(
            proxy_logging_obj.post_call_failure_hook(
                request_data=request_data,
                original_exception=e,
                user_api_key_dict=user_api_key_dict,
                error_type=ProxyErrorTypes.auth_error,
                route=route,
            )
        )

        if isinstance(e, litellm.BudgetExceededError):
            raise ProxyException(
                message=e.message,
                type=ProxyErrorTypes.budget_exceeded,
                param=None,
                code=400,
            )
        if isinstance(e, HTTPException):
            raise ProxyException(
                message=getattr(e, "detail", f"Authentication Error({str(e)})"),
                type=ProxyErrorTypes.auth_error,
                param=getattr(e, "param", "None"),
                code=getattr(e, "status_code", status.HTTP_401_UNAUTHORIZED),
            )
        elif isinstance(e, ProxyException):
            raise e
        raise ProxyException(
            message="Authentication Error, " + str(e),
            type=ProxyErrorTypes.auth_error,
            param=getattr(e, "param", "None"),
            code=status.HTTP_401_UNAUTHORIZED,
        )


async def _return_user_api_key_auth_obj(
    user_obj: Optional[LiteLLM_UserTable],
    api_key: str,
    parent_otel_span: Optional[Span],
    valid_token_dict: dict,
    route: str,
    start_time: datetime,
    user_role: Optional[LitellmUserRoles] = None,
) -> UserAPIKeyAuth:
    end_time = datetime.now()
<<<<<<< HEAD
=======

>>>>>>> 907bcd3a
    asyncio.create_task(
        user_api_key_service_logger_obj.async_service_success_hook(
            service=ServiceTypes.AUTH,
            call_type=route,
            start_time=start_time,
            end_time=end_time,
            duration=end_time.timestamp() - start_time.timestamp(),
            parent_otel_span=parent_otel_span,
        )
    )

    retrieved_user_role = (
        user_role or _get_user_role(user_obj=user_obj) or LitellmUserRoles.INTERNAL_USER
    )

    user_api_key_kwargs = {
        "api_key": api_key,
        "parent_otel_span": parent_otel_span,
        "user_role": retrieved_user_role,
        **valid_token_dict,
    }
    if user_obj is not None:
        user_api_key_kwargs.update(
            user_tpm_limit=user_obj.tpm_limit,
            user_rpm_limit=user_obj.rpm_limit,
        )
    if user_obj is not None and _is_user_proxy_admin(user_obj=user_obj):
        user_api_key_kwargs.update(
            user_role=LitellmUserRoles.PROXY_ADMIN,
        )
        return UserAPIKeyAuth(**user_api_key_kwargs)
    else:
        return UserAPIKeyAuth(**user_api_key_kwargs)


def _is_user_proxy_admin(user_obj: Optional[LiteLLM_UserTable]):
    if user_obj is None:
        return False

    if (
        user_obj.user_role is not None
        and user_obj.user_role == LitellmUserRoles.PROXY_ADMIN.value
    ):
        return True

    if (
        user_obj.user_role is not None
        and user_obj.user_role == LitellmUserRoles.PROXY_ADMIN.value
    ):
        return True

    return False


def _get_user_role(
    user_obj: Optional[LiteLLM_UserTable],
) -> Optional[LitellmUserRoles]:
    if user_obj is None:
        return None

    _user = user_obj

    _user_role = _user.user_role
    try:
        role = LitellmUserRoles(_user_role)
    except ValueError:
        return LitellmUserRoles.INTERNAL_USER

    return role


def get_api_key_from_custom_header(
    request: Request, custom_litellm_key_header_name: str
) -> str:
    """
    Get API key from custom header

    Args:
        request (Request): Request object
        custom_litellm_key_header_name (str): Custom header name

    Returns:
        Optional[str]: API key
    """
    api_key: str = ""
    # use this as the virtual key passed to litellm proxy
    custom_litellm_key_header_name = custom_litellm_key_header_name.lower()
    _headers = {k.lower(): v for k, v in request.headers.items()}
    verbose_proxy_logger.debug(
        "searching for custom_litellm_key_header_name= %s, in headers=%s",
        custom_litellm_key_header_name,
        _headers,
    )
    custom_api_key = _headers.get(custom_litellm_key_header_name)
    if custom_api_key:
        api_key = _get_bearer_token(api_key=custom_api_key)
        verbose_proxy_logger.debug(
            "Found custom API key using header: {}, setting api_key={}".format(
                custom_litellm_key_header_name, api_key
            )
        )
    else:
        verbose_proxy_logger.exception(
            f"No LiteLLM Virtual Key pass. Please set header={custom_litellm_key_header_name}: Bearer <api_key>"
        )
    return api_key<|MERGE_RESOLUTION|>--- conflicted
+++ resolved
@@ -1274,10 +1274,6 @@
     user_role: Optional[LitellmUserRoles] = None,
 ) -> UserAPIKeyAuth:
     end_time = datetime.now()
-<<<<<<< HEAD
-=======
-
->>>>>>> 907bcd3a
     asyncio.create_task(
         user_api_key_service_logger_obj.async_service_success_hook(
             service=ServiceTypes.AUTH,
