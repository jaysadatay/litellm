--- conflicted
+++ resolved
@@ -4,15 +4,9 @@
       model: openai/fake
       api_key: fake-key
       api_base: https://exampleopenaiendpoint-production.up.railway.app/
-<<<<<<< HEAD
-  - model_name: ollama-qwen
-    litellm_params:
-      model: ollama_chat/qwen2:0.5b
-      api_base: http://localhost:11434
-=======
+
 litellm_settings:
   cache: true
   success_callback: ["langfuse"]
   failure_callback: ["langfuse"]
-  alerting: ["slack"]
->>>>>>> 64096aeb
+  alerting: ["slack"]