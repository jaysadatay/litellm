--- conflicted
+++ resolved
@@ -1,18 +1,7 @@
 model_list:
   - model_name: fake-openai-endpoint
     litellm_params:
-<<<<<<< HEAD
-      model: sagemaker/jumpstart-dft-hf-textgeneration1-mp-20240815-185614
-      # sagemaker_base_url: https://exampleopenaiendpoint-production.up.railway.app/invocations/
-      # api_base: https://exampleopenaiendpoint-production.up.railway.app
-
-
-
-
-
-=======
       model: "*"
 
 general_settings:
-  global_max_parallel_requests: 0
->>>>>>> 8c5ff150
+  global_max_parallel_requests: 0