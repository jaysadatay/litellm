--- conflicted
+++ resolved
@@ -1,19 +1,6 @@
 model_list:
   - model_name: gpt-4
     litellm_params:
-<<<<<<< HEAD
-      model: openai/fake
-      api_key: fake-key
-      api_base: https://exampleopenaiendpoint-production.up.railway.app/
-      tags: ["free"] # :point_left: Key Change
-  - model_name: gpt-4
-    litellm_params:
-      model: openai/gpt-4o
-      mock_response: "litellm.RateLimitError"
-
-router_settings:
-  enable_tag_filtering: True # 👈 Key Change
-=======
       model: azure/chatgpt-v-2
       api_key: os.environ/AZURE_API_KEY
       api_base: os.environ/AZURE_API_BASE
@@ -25,5 +12,4 @@
     user_id_jwt_field: "sub"
     team_id_jwt_field: "client_id"
     user_id_upsert: True
-    custom_validate: custom_validate.my_custom_validate
->>>>>>> 7bfd816d
+    custom_validate: custom_validate.my_custom_validate