--- conflicted
+++ resolved
@@ -1,33 +1,12 @@
 model_list:
   - model_name: bedrock/us.anthropic.claude-3-7-sonnet-20250219-v1:0
     litellm_params:
-<<<<<<< HEAD
+
       model: bedrock/us.anthropic.claude-3-7-sonnet-20250219-v1:0
       thinking: {"type": "enabled", "budget_tokens": 1024}
       max_tokens: 1080
       merge_reasoning_content_in_choices: true
 
-=======
-      model: openai/my-fake-model
-      api_key: my-fake-key
-      api_base: https://exampleopenaiendpoint-production.up.railway.app/
-  - model_name: claude-special-alias
-    litellm_params:
-      model: anthropic/claude-3-haiku-20240307
-      api_key: os.environ/ANTHROPIC_API_KEY
-  - model_name: claude-3-5-sonnet-20241022
-    litellm_params:
-      model: anthropic/claude-3-5-sonnet-20241022
-      api_key: os.environ/ANTHROPIC_API_KEY
-  - model_name: claude-3-7-sonnet-20250219
-    litellm_params:
-      model: anthropic/claude-3-7-sonnet-20250219
-      api_key: os.environ/ANTHROPIC_API_KEY
-  - model_name: anthropic/*
-    litellm_params:
-      model: anthropic/*
-      api_key: os.environ/ANTHROPIC_API_KEY
->>>>>>> 85d14277
 
 general_settings:
   store_model_in_db: true
