model_list:
  - model_name: anthropic/*
    litellm_params:
      model: anthropic/*
  - model_name: openai/*
    litellm_params:
      model: openai/*


guardrails:
  - guardrail_name: "bedrock-post-guard"
    litellm_params:
      guardrail: bedrock  # supported values: "aporia", "bedrock", "lakera"
      mode: "post_call"
      guardrailIdentifier: ff6ujrregl1q
      guardrailVersion: "DRAFT"
      default_on: true
<<<<<<< HEAD
=======

litellm_settings:
  callbacks: ["datadog_llm_observability"]
  cache: true
>>>>>>> c21dc46a
<|MERGE_RESOLUTION|>--- conflicted
+++ resolved
@@ -15,10 +15,9 @@
       guardrailIdentifier: ff6ujrregl1q
       guardrailVersion: "DRAFT"
       default_on: true
-<<<<<<< HEAD
-=======
+
+
 
 litellm_settings:
   callbacks: ["datadog_llm_observability"]
   cache: true
->>>>>>> c21dc46a
