--- conflicted
+++ resolved
@@ -21,11 +21,10 @@
       api_base: https://exampleopenaiendpoint-production.up.railway.app
 
 
-<<<<<<< HEAD
+
 general_settings:
   master_key: sk-1234
   default_team_disabled: true
-=======
+
 litellm_settings:
   success_callback: ["prometheus"]
->>>>>>> 91e58d90
