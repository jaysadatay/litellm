model_list:
  - model_name: gemini-vision
    litellm_params:
      model: vertex_ai/gemini-1.5-pro
      api_base: https://exampleopenaiendpoint-production.up.railway.app/v1/projects/adroit-crow-413218/locations/us-central1/publishers/google/models/gemini-1.0-pro-vision-001
      vertex_project: "adroit-crow-413218"
      vertex_location: "us-central1"
      vertex_credentials: "/Users/ishaanjaffer/Downloads/adroit-crow-413218-a956eef1a2a8.json"
  - model_name: gemini-vision
    litellm_params:
      model: vertex_ai/gemini-1.0-pro-vision-001
      api_base: https://exampleopenaiendpoint-production-c715.up.railway.app/v1/projects/adroit-crow-413218/locations/us-central1/publishers/google/models/gemini-1.0-pro-vision-001
      vertex_project: "adroit-crow-413218"
      vertex_location: "us-central1"
      vertex_credentials: "/Users/ishaanjaffer/Downloads/adroit-crow-413218-a956eef1a2a8.json"

  - model_name: fake-azure-endpoint
    litellm_params:
      model: openai/429
      api_key: fake-key
      api_base: https://exampleopenaiendpoint-production.up.railway.app

<<<<<<< HEAD
general_settings: 
 master_key: sk-1234 
 alerting: ["slack"]
 alerting_threshold: 0.0001 # (Seconds) set an artifically low threshold for testing alerting
 alert_to_webhook_url: {
    "llm_too_slow": [
      "os.environ/SLACK_WEBHOOK_URL",
      "os.environ/SLACK_WEBHOOK_URL_2",
    ],
  }
=======
general_settings:
  key_management_system: "azure_key_vault"
>>>>>>> 8103e2b2

litellm_settings:
  success_callback: ["prometheus"]
<|MERGE_RESOLUTION|>--- conflicted
+++ resolved
@@ -20,7 +20,7 @@
       api_key: fake-key
       api_base: https://exampleopenaiendpoint-production.up.railway.app
 
-<<<<<<< HEAD
+
 general_settings: 
  master_key: sk-1234 
  alerting: ["slack"]
@@ -31,10 +31,8 @@
       "os.environ/SLACK_WEBHOOK_URL_2",
     ],
   }
-=======
-general_settings:
   key_management_system: "azure_key_vault"
->>>>>>> 8103e2b2
+
 
 litellm_settings:
   success_callback: ["prometheus"]
