--- conflicted
+++ resolved
@@ -281,12 +281,8 @@
     safetySettings: List[SafetSettingsConfig]
     generationConfig: GenerationConfig
     cachedContent: str
-<<<<<<< HEAD
-=======
     labels: Dict[str, str]
->>>>>>> 555efd60
     speechConfig: SpeechConfig
-    labels: dict[str, str]
 
 
 class CachedContentRequestBody(TypedDict, total=False):
