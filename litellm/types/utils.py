import json
import time
from enum import Enum
from typing import (
    TYPE_CHECKING,
    Any,
    Dict,
    List,
    Literal,
    Mapping,
    Optional,
    Tuple,
    Union,
)

<<<<<<< HEAD
=======
import fastuuid as uuid
from aiohttp import FormData
>>>>>>> e92a73d6
from openai._models import BaseModel as OpenAIObject
from openai.types.audio.transcription_create_params import FileTypes  # type: ignore
from openai.types.chat.chat_completion import ChatCompletion
from openai.types.completion_usage import (
    CompletionTokensDetails,
    CompletionUsage,
    PromptTokensDetails,
)
from openai.types.moderation import (
    Categories,
    CategoryAppliedInputTypes,
    CategoryScores,
)
from openai.types.moderation_create_response import Moderation, ModerationCreateResponse
from pydantic import BaseModel, ConfigDict, Field, PrivateAttr, model_validator
from typing_extensions import Callable, Dict, Required, TypedDict, override

<<<<<<< HEAD
from litellm._uuid import uuid
=======
import litellm
>>>>>>> e92a73d6
from litellm.types.llms.base import (
    BaseLiteLLMOpenAIResponseObject,
    LiteLLMPydanticObjectBase,
)
from litellm.types.mcp import MCPServerCostInfo

from ..litellm_core_utils.core_helpers import map_finish_reason
from .guardrails import GuardrailEventHooks
from .llms.base import HiddenParams
from .llms.openai import (
    Batch,
    ChatCompletionAnnotation,
    ChatCompletionRedactedThinkingBlock,
    ChatCompletionThinkingBlock,
    ChatCompletionToolCallChunk,
    ChatCompletionUsageBlock,
    FileSearchTool,
    FineTuningJob,
    ImageURLListItem,
    OpenAIChatCompletionChunk,
    OpenAIFileObject,
    OpenAIRealtimeStreamList,
    WebSearchOptions,
)
from .rerank import RerankResponse

if TYPE_CHECKING:
    from .vector_stores import VectorStoreSearchResponse
else:
    VectorStoreSearchResponse = Any


def _generate_id():  # private helper function
    return "chatcmpl-" + str(uuid.uuid4())


class LiteLLMCommonStrings(Enum):
    redacted_by_litellm = "redacted by litellm. 'litellm.turn_off_message_logging=True'"
    llm_provider_not_provided = "Unmapped LLM provider for this endpoint. You passed model={model}, custom_llm_provider={custom_llm_provider}. Check supported provider and route: https://docs.litellm.ai/docs/providers"


SupportedCacheControls = ["ttl", "s-maxage", "no-cache", "no-store"]


class CostPerToken(TypedDict):
    input_cost_per_token: float
    output_cost_per_token: float


class ProviderField(TypedDict):
    field_name: str
    field_type: Literal["string"]
    field_description: str
    field_value: str


class ProviderSpecificModelInfo(TypedDict, total=False):
    supports_system_messages: Optional[bool]
    supports_response_schema: Optional[bool]
    supports_vision: Optional[bool]
    supports_function_calling: Optional[bool]
    supports_tool_choice: Optional[bool]
    supports_assistant_prefill: Optional[bool]
    supports_prompt_caching: Optional[bool]
    supports_computer_use: Optional[bool]
    supports_audio_input: Optional[bool]
    supports_embedding_image_input: Optional[bool]
    supports_audio_output: Optional[bool]
    supports_pdf_input: Optional[bool]
    supports_native_streaming: Optional[bool]
    supports_parallel_function_calling: Optional[bool]
    supports_web_search: Optional[bool]
    supports_reasoning: Optional[bool]
    supports_url_context: Optional[bool]


class SearchContextCostPerQuery(TypedDict, total=False):
    search_context_size_low: float
    search_context_size_medium: float
    search_context_size_high: float


class ModelInfoBase(ProviderSpecificModelInfo, total=False):
    key: Required[str]  # the key in litellm.model_cost which is returned

    max_tokens: Required[Optional[int]]
    max_input_tokens: Required[Optional[int]]
    max_output_tokens: Required[Optional[int]]
    input_cost_per_token: Required[float]
    input_cost_per_token_flex: Optional[float]  # OpenAI flex service tier pricing
    input_cost_per_token_priority: Optional[float]  # OpenAI priority service tier pricing
    cache_creation_input_token_cost: Optional[float]
    cache_creation_input_token_cost_above_1hr: Optional[float]
    cache_read_input_token_cost: Optional[float]
    cache_read_input_token_cost_flex: Optional[float]  # OpenAI flex service tier pricing
    cache_read_input_token_cost_priority: Optional[float]  # OpenAI priority service tier pricing
    input_cost_per_character: Optional[float]  # only for vertex ai models
    input_cost_per_audio_token: Optional[float]
    input_cost_per_token_above_128k_tokens: Optional[float]  # only for vertex ai models
    input_cost_per_token_above_200k_tokens: Optional[
        float
    ]  # only for vertex ai gemini-2.5-pro models
    input_cost_per_character_above_128k_tokens: Optional[
        float
    ]  # only for vertex ai models
    input_cost_per_query: Optional[float]  # only for rerank models
    input_cost_per_image: Optional[float]  # only for vertex ai models
    input_cost_per_audio_per_second: Optional[float]  # only for vertex ai models
    input_cost_per_video_per_second: Optional[float]  # only for vertex ai models
    input_cost_per_second: Optional[float]  # for OpenAI Speech models
    input_cost_per_token_batches: Optional[float]
    output_cost_per_token_batches: Optional[float]
    output_cost_per_token: Required[float]
    output_cost_per_token_flex: Optional[float]  # OpenAI flex service tier pricing
    output_cost_per_token_priority: Optional[float]  # OpenAI priority service tier pricing
    output_cost_per_character: Optional[float]  # only for vertex ai models
    output_cost_per_audio_token: Optional[float]
    output_cost_per_token_above_128k_tokens: Optional[
        float
    ]  # only for vertex ai models
    output_cost_per_token_above_200k_tokens: Optional[
        float
    ]  # only for vertex ai gemini-2.5-pro models
    output_cost_per_character_above_128k_tokens: Optional[
        float
    ]  # only for vertex ai models
    output_cost_per_image: Optional[float]
    output_vector_size: Optional[int]
    output_cost_per_reasoning_token: Optional[float]
    output_cost_per_video_per_second: Optional[float]  # only for vertex ai models
    output_cost_per_audio_per_second: Optional[float]  # only for vertex ai models
    output_cost_per_second: Optional[float]  # for OpenAI Speech models
    search_context_cost_per_query: Optional[
        SearchContextCostPerQuery
    ]  # Cost for using web search tool
    citation_cost_per_token: Optional[float]  # Cost per citation token for Perplexity
    tiered_pricing: Optional[
        List[Dict[str, Any]]
    ]  # Tiered pricing structure for models like Dashscope
    litellm_provider: Required[str]
    mode: Required[
        Literal[
            "completion",
            "embedding",
            "image_generation",
            "chat",
            "audio_transcription",
            "responses",
        ]
    ]
    tpm: Optional[int]
    rpm: Optional[int]


class ModelInfo(ModelInfoBase, total=False):
    """
    Model info for a given model, this is information found in litellm.model_prices_and_context_window.json
    """

    supported_openai_params: Required[Optional[List[str]]]


class GenericStreamingChunk(TypedDict, total=False):
    text: Required[str]
    tool_use: Optional[ChatCompletionToolCallChunk]
    is_finished: Required[bool]
    finish_reason: Required[str]
    usage: Required[Optional[ChatCompletionUsageBlock]]
    index: int

    # use this dict if you want to return any provider specific fields in the response
    provider_specific_fields: Optional[Dict[str, Any]]


from enum import Enum


class CallTypes(Enum):
    embedding = "embedding"
    aembedding = "aembedding"
    completion = "completion"
    acompletion = "acompletion"
    atext_completion = "atext_completion"
    text_completion = "text_completion"
    image_generation = "image_generation"
    aimage_generation = "aimage_generation"
    image_edit = "image_edit"
    aimage_edit = "aimage_edit"
    moderation = "moderation"
    amoderation = "amoderation"
    atranscription = "atranscription"
    transcription = "transcription"
    aspeech = "aspeech"
    speech = "speech"
    rerank = "rerank"
    arerank = "arerank"
    arealtime = "_arealtime"
    create_batch = "create_batch"
    acreate_batch = "acreate_batch"
    aretrieve_batch = "aretrieve_batch"
    retrieve_batch = "retrieve_batch"
    pass_through = "pass_through_endpoint"
    anthropic_messages = "anthropic_messages"
    get_assistants = "get_assistants"
    aget_assistants = "aget_assistants"
    create_assistants = "create_assistants"
    acreate_assistants = "acreate_assistants"
    delete_assistant = "delete_assistant"
    adelete_assistant = "adelete_assistant"
    acreate_thread = "acreate_thread"
    create_thread = "create_thread"
    aget_thread = "aget_thread"
    get_thread = "get_thread"
    a_add_message = "a_add_message"
    add_message = "add_message"
    aget_messages = "aget_messages"
    get_messages = "get_messages"
    arun_thread = "arun_thread"
    run_thread = "run_thread"
    arun_thread_stream = "arun_thread_stream"
    run_thread_stream = "run_thread_stream"
    afile_retrieve = "afile_retrieve"
    file_retrieve = "file_retrieve"
    afile_delete = "afile_delete"
    file_delete = "file_delete"
    afile_list = "afile_list"
    file_list = "file_list"
    acreate_file = "acreate_file"
    create_file = "create_file"
    afile_content = "afile_content"
    file_content = "file_content"
    create_fine_tuning_job = "create_fine_tuning_job"
    acreate_fine_tuning_job = "acreate_fine_tuning_job"
    acancel_fine_tuning_job = "acancel_fine_tuning_job"
    cancel_fine_tuning_job = "cancel_fine_tuning_job"
    alist_fine_tuning_jobs = "alist_fine_tuning_jobs"
    list_fine_tuning_jobs = "list_fine_tuning_jobs"
    aretrieve_fine_tuning_job = "aretrieve_fine_tuning_job"
    retrieve_fine_tuning_job = "retrieve_fine_tuning_job"
    responses = "responses"
    aresponses = "aresponses"
    alist_input_items = "alist_input_items"
    llm_passthrough_route = "llm_passthrough_route"
    allm_passthrough_route = "allm_passthrough_route"

    #########################################################
    # Google GenAI Native Call Types
    #########################################################
    generate_content = "generate_content"
    agenerate_content = "agenerate_content"
    generate_content_stream = "generate_content_stream"
    agenerate_content_stream = "agenerate_content_stream"

    #########################################################
    # MCP Call Types
    #########################################################
    call_mcp_tool = "call_mcp_tool"


CallTypesLiteral = Literal[
    "embedding",
    "aembedding",
    "completion",
    "acompletion",
    "atext_completion",
    "text_completion",
    "image_generation",
    "aimage_generation",
    "image_edit",
    "aimage_edit",
    "moderation",
    "amoderation",
    "atranscription",
    "transcription",
    "aspeech",
    "speech",
    "rerank",
    "arerank",
    "_arealtime",
    "create_batch",
    "acreate_batch",
    "pass_through_endpoint",
    "anthropic_messages",
    "aretrieve_batch",
    "retrieve_batch",
    "generate_content",
    "agenerate_content",
    "generate_content_stream",
    "agenerate_content_stream",
]


class PassthroughCallTypes(Enum):
    passthrough_image_generation = "passthrough-image-generation"


class TopLogprob(OpenAIObject):
    token: str
    """The token."""

    bytes: Optional[List[int]] = None
    """A list of integers representing the UTF-8 bytes representation of the token.

    Useful in instances where characters are represented by multiple tokens and
    their byte representations must be combined to generate the correct text
    representation. Can be `null` if there is no bytes representation for the token.
    """

    logprob: float
    """The log probability of this token, if it is within the top 20 most likely
    tokens.

    Otherwise, the value `-9999.0` is used to signify that the token is very
    unlikely.
    """


class ChatCompletionTokenLogprob(OpenAIObject):
    token: str
    """The token."""

    bytes: Optional[List[int]] = None
    """A list of integers representing the UTF-8 bytes representation of the token.

    Useful in instances where characters are represented by multiple tokens and
    their byte representations must be combined to generate the correct text
    representation. Can be `null` if there is no bytes representation for the token.
    """

    logprob: float
    """The log probability of this token, if it is within the top 20 most likely
    tokens.

    Otherwise, the value `-9999.0` is used to signify that the token is very
    unlikely.
    """

    top_logprobs: List[TopLogprob]
    """List of the most likely tokens and their log probability, at this token
    position.

    In rare cases, there may be fewer than the number of requested `top_logprobs`
    returned.
    """

    def __contains__(self, key):
        # Define custom behavior for the 'in' operator
        return hasattr(self, key)

    def get(self, key, default=None):
        # Custom .get() method to access attributes with a default value if the attribute doesn't exist
        return getattr(self, key, default)

    def __getitem__(self, key):
        # Allow dictionary-style access to attributes
        return getattr(self, key)


class ChoiceLogprobs(OpenAIObject):
    content: Optional[List[ChatCompletionTokenLogprob]] = None
    """A list of message content tokens with log probability information."""

    def __contains__(self, key):
        # Define custom behavior for the 'in' operator
        return hasattr(self, key)

    def get(self, key, default=None):
        # Custom .get() method to access attributes with a default value if the attribute doesn't exist
        return getattr(self, key, default)

    def __getitem__(self, key):
        # Allow dictionary-style access to attributes
        return getattr(self, key)


class FunctionCall(OpenAIObject):
    arguments: str
    name: Optional[str] = None


class Function(OpenAIObject):
    arguments: str
    name: Optional[
        str
    ]  # can be None - openai e.g.: ChoiceDeltaToolCallFunction(arguments='{"', name=None), type=None)

    def __init__(
        self,
        arguments: Optional[Union[Dict, str]] = None,
        name: Optional[str] = None,
        **params,
    ):
        if arguments is None:
            if params.get("parameters", None) is not None and isinstance(
                params["parameters"], dict
            ):
                arguments = json.dumps(params["parameters"])
                params.pop("parameters")
            else:
                arguments = ""
        elif isinstance(arguments, Dict):
            arguments = json.dumps(arguments)
        else:
            arguments = arguments

        name = name

        # Build a dictionary with the structure your BaseModel expects
        data = {"arguments": arguments, "name": name}

        super(Function, self).__init__(**data)

    def __contains__(self, key):
        # Define custom behavior for the 'in' operator
        return hasattr(self, key)

    def get(self, key, default=None):
        # Custom .get() method to access attributes with a default value if the attribute doesn't exist
        return getattr(self, key, default)

    def __getitem__(self, key):
        # Allow dictionary-style access to attributes
        return getattr(self, key)

    def __setitem__(self, key, value):
        # Allow dictionary-style assignment of attributes
        setattr(self, key, value)


class ChatCompletionDeltaToolCall(OpenAIObject):
    id: Optional[str] = None
    function: Function
    type: Optional[str] = None
    index: int

    def __contains__(self, key):
        # Define custom behavior for the 'in' operator
        return hasattr(self, key)

    def get(self, key, default=None):
        # Custom .get() method to access attributes with a default value if the attribute doesn't exist
        return getattr(self, key, default)

    def __getitem__(self, key):
        # Allow dictionary-style access to attributes
        return getattr(self, key)

    def __setitem__(self, key, value):
        # Allow dictionary-style assignment of attributes
        setattr(self, key, value)


class ChatCompletionMessageToolCall(OpenAIObject):
    def __init__(
        self,
        function: Union[Dict, Function],
        id: Optional[str] = None,
        type: Optional[str] = None,
        **params,
    ):
        super(ChatCompletionMessageToolCall, self).__init__(**params)
        if isinstance(function, Dict):
            self.function = Function(**function)
        else:
            self.function = function

        if id is not None:
            self.id = id
        else:
            self.id = f"{uuid.uuid4()}"

        if type is not None:
            self.type = type
        else:
            self.type = "function"

    def __contains__(self, key):
        # Define custom behavior for the 'in' operator
        return hasattr(self, key)

    def get(self, key, default=None):
        # Custom .get() method to access attributes with a default value if the attribute doesn't exist
        return getattr(self, key, default)

    def __getitem__(self, key):
        # Allow dictionary-style access to attributes
        return getattr(self, key)

    def __setitem__(self, key, value):
        # Allow dictionary-style assignment of attributes
        setattr(self, key, value)


from openai.types.chat.chat_completion_audio import ChatCompletionAudio


class ChatCompletionAudioResponse(ChatCompletionAudio):
    def __init__(
        self,
        data: str,
        expires_at: int,
        transcript: str,
        id: Optional[str] = None,
        **params,
    ):
        if id is not None:
            id = id
        else:
            id = f"{uuid.uuid4()}"
        super(ChatCompletionAudioResponse, self).__init__(
            data=data, expires_at=expires_at, transcript=transcript, id=id, **params
        )

    def __contains__(self, key):
        # Define custom behavior for the 'in' operator
        return hasattr(self, key)

    def get(self, key, default=None):
        # Custom .get() method to access attributes with a default value if the attribute doesn't exist
        return getattr(self, key, default)

    def __getitem__(self, key):
        # Allow dictionary-style access to attributes
        return getattr(self, key)

    def __setitem__(self, key, value):
        # Allow dictionary-style assignment of attributes
        setattr(self, key, value)


"""
Reference:
ChatCompletionMessage(content='This is a test', role='assistant', function_call=None, tool_calls=None))
"""


def add_provider_specific_fields(
    object: BaseModel, provider_specific_fields: Optional[Dict[str, Any]]
):
    if not provider_specific_fields:  # set if provider_specific_fields is not empty
        return
    setattr(object, "provider_specific_fields", provider_specific_fields)


class Message(OpenAIObject):
    content: Optional[str]
    role: Literal["assistant", "user", "system", "tool", "function"]
    tool_calls: Optional[List[ChatCompletionMessageToolCall]]
    function_call: Optional[FunctionCall]
    audio: Optional[ChatCompletionAudioResponse] = None
    images: Optional[List[ImageURLListItem]] = None
    reasoning_content: Optional[str] = None
    thinking_blocks: Optional[
        List[Union[ChatCompletionThinkingBlock, ChatCompletionRedactedThinkingBlock]]
    ] = None
    provider_specific_fields: Optional[Dict[str, Any]] = Field(
        default=None, exclude=True
    )
    annotations: Optional[List[ChatCompletionAnnotation]] = None

    def __init__(
        self,
        content: Optional[str] = None,
        role: Literal["assistant", "user", "system", "tool", "function"] = "assistant",
        function_call=None,
        tool_calls: Optional[list] = None,
        audio: Optional[ChatCompletionAudioResponse] = None,
        images: Optional[List[ImageURLListItem]] = None,
        provider_specific_fields: Optional[Dict[str, Any]] = None,
        reasoning_content: Optional[str] = None,
        thinking_blocks: Optional[
            List[
                Union[ChatCompletionThinkingBlock, ChatCompletionRedactedThinkingBlock]
            ]
        ] = None,
        annotations: Optional[List[ChatCompletionAnnotation]] = None,
        **params,
    ):
        init_values: Dict[str, Any] = {
            "content": content,
            "role": role or "assistant",  # handle null input
            "function_call": (
                FunctionCall(**function_call) if function_call is not None else None
            ),
            "tool_calls": (
                [
                    (
                        ChatCompletionMessageToolCall(**tool_call)
                        if isinstance(tool_call, dict)
                        else tool_call
                    )
                    for tool_call in tool_calls
                ]
                if tool_calls is not None and len(tool_calls) > 0
                else None
            ),
        }

        if audio is not None:
            init_values["audio"] = audio

        if images is not None:
            init_values["images"] = images

        if thinking_blocks is not None:
            init_values["thinking_blocks"] = thinking_blocks

        if annotations is not None:
            init_values["annotations"] = annotations

        if reasoning_content is not None:
            init_values["reasoning_content"] = reasoning_content

        super(Message, self).__init__(
            **init_values,  # type: ignore
            **params,
        )

        if audio is None:
            # delete audio from self
            # OpenAI compatible APIs like mistral API will raise an error if audio is passed in
            if hasattr(self, "audio"):
                del self.audio

        if images is None:
            if hasattr(self, "images"):
                del self.images

        if annotations is None:
            # ensure default response matches OpenAI spec
            # Some OpenAI compatible APIs raise an error if annotations are passed in
            if hasattr(self, "annotations"):
                del self.annotations

        if reasoning_content is None:
            # ensure default response matches OpenAI spec
            if hasattr(self, "reasoning_content"):
                del self.reasoning_content

        if thinking_blocks is None:
            # ensure default response matches OpenAI spec
            if hasattr(self, "thinking_blocks"):
                del self.thinking_blocks

        add_provider_specific_fields(self, provider_specific_fields)

    def get(self, key, default=None):
        # Custom .get() method to access attributes with a default value if the attribute doesn't exist
        return getattr(self, key, default)

    def __getitem__(self, key):
        # Allow dictionary-style access to attributes
        return getattr(self, key)

    def __setitem__(self, key, value):
        # Allow dictionary-style assignment of attributes
        setattr(self, key, value)

    def json(self, **kwargs):  # type: ignore
        try:
            return self.model_dump()  # noqa
        except Exception:
            # if using pydantic v1
            return self.dict()


class Delta(OpenAIObject):
    reasoning_content: Optional[str] = None
    thinking_blocks: Optional[
        List[Union[ChatCompletionThinkingBlock, ChatCompletionRedactedThinkingBlock]]
    ] = None
    provider_specific_fields: Optional[Dict[str, Any]] = Field(default=None)

    def __init__(
        self,
        content=None,
        role=None,
        function_call=None,
        tool_calls=None,
        audio: Optional[ChatCompletionAudioResponse] = None,
        images: Optional[List[ImageURLListItem]] = None,
        reasoning_content: Optional[str] = None,
        thinking_blocks: Optional[
            List[
                Union[ChatCompletionThinkingBlock, ChatCompletionRedactedThinkingBlock]
            ]
        ] = None,
        annotations: Optional[List[ChatCompletionAnnotation]] = None,
        **params,
    ):
        super(Delta, self).__init__(**params)
        add_provider_specific_fields(self, params.get("provider_specific_fields", {}))
        self.content = content
        self.role = role
        # Set default values and correct types
        self.function_call: Optional[Union[FunctionCall, Any]] = None
        self.tool_calls: Optional[List[Union[ChatCompletionDeltaToolCall, Any]]] = None
        self.audio: Optional[ChatCompletionAudioResponse] = None
        self.images: Optional[List[ImageURLListItem]] = None
        self.annotations: Optional[List[ChatCompletionAnnotation]] = None

        if reasoning_content is not None:
            self.reasoning_content = reasoning_content
        else:
            # ensure default response matches OpenAI spec
            del self.reasoning_content

        if thinking_blocks is not None:
            self.thinking_blocks = thinking_blocks
        else:
            # ensure default response matches OpenAI spec
            del self.thinking_blocks

        # Add annotations to the delta, ensure they are only on Delta if they exist (Match OpenAI spec)
        if annotations is not None:
            self.annotations = annotations
        else:
            del self.annotations

        if images is not None and len(images) > 0:
            self.images = images
        else:
            del self.images

        if function_call is not None and isinstance(function_call, dict):
            self.function_call = FunctionCall(**function_call)
        else:
            self.function_call = function_call
        if tool_calls is not None and isinstance(tool_calls, list):
            self.tool_calls = []
            current_index = 0
            for tool_call in tool_calls:
                if isinstance(tool_call, dict):
                    if tool_call.get("index", None) is None:
                        tool_call["index"] = current_index
                        current_index += 1
                    self.tool_calls.append(ChatCompletionDeltaToolCall(**tool_call))
                elif isinstance(tool_call, ChatCompletionDeltaToolCall):
                    self.tool_calls.append(tool_call)
        else:
            self.tool_calls = tool_calls

        self.audio = audio

    def __contains__(self, key):
        # Define custom behavior for the 'in' operator
        return hasattr(self, key)

    def get(self, key, default=None):
        # Custom .get() method to access attributes with a default value if the attribute doesn't exist
        return getattr(self, key, default)

    def __getitem__(self, key):
        # Allow dictionary-style access to attributes
        return getattr(self, key)

    def __setitem__(self, key, value):
        # Allow dictionary-style assignment of attributes
        setattr(self, key, value)


class Choices(OpenAIObject):
    finish_reason: str
    index: int
    message: Message
    logprobs: Optional[Union[ChoiceLogprobs, Any]] = None

    provider_specific_fields: Optional[Dict[str, Any]] = Field(default=None)

    def __init__(
        self,
        finish_reason=None,
        index=0,
        message: Optional[Union[Message, dict]] = None,
        logprobs: Optional[Union[ChoiceLogprobs, dict, Any]] = None,
        enhancements=None,
        provider_specific_fields: Optional[Dict[str, Any]] = None,
        **params,
    ):
        if finish_reason is not None:
            params["finish_reason"] = map_finish_reason(finish_reason)
        else:
            params["finish_reason"] = "stop"
        if index is not None:
            params["index"] = index
        else:
            params["index"] = 0
        if message is None:
            params["message"] = Message()
        else:
            if isinstance(message, Message):
                params["message"] = message
            elif isinstance(message, dict):
                params["message"] = Message(**message)
        if logprobs is not None:
            if isinstance(logprobs, dict):
                params["logprobs"] = ChoiceLogprobs(**logprobs)
            else:
                params["logprobs"] = logprobs
        else:
            params["logprobs"] = None
        super(Choices, self).__init__(**params)

        if enhancements is not None:
            self.enhancements = enhancements

        self.provider_specific_fields = provider_specific_fields

        if self.logprobs is None:
            del self.logprobs
        if self.provider_specific_fields is None:
            del self.provider_specific_fields

    def __contains__(self, key):
        # Define custom behavior for the 'in' operator
        return hasattr(self, key)

    def get(self, key, default=None):
        # Custom .get() method to access attributes with a default value if the attribute doesn't exist
        return getattr(self, key, default)

    def __getitem__(self, key):
        # Allow dictionary-style access to attributes
        return getattr(self, key)

    def __setitem__(self, key, value):
        # Allow dictionary-style assignment of attributes
        setattr(self, key, value)


class CompletionTokensDetailsWrapper(
    CompletionTokensDetails
):  # wrapper for older openai versions
    text_tokens: Optional[int] = None
    """Text tokens generated by the model."""


class CacheCreationTokenDetails(BaseModel):
    ephemeral_5m_input_tokens: Optional[int] = None
    ephemeral_1h_input_tokens: Optional[int] = None


class PromptTokensDetailsWrapper(
    PromptTokensDetails
):  # wrapper for older openai versions
    text_tokens: Optional[int] = None
    """Text tokens sent to the model."""

    image_tokens: Optional[int] = None
    """Image tokens sent to the model."""

    web_search_requests: Optional[int] = None
    """Number of web search requests made by the tool call. Used for Anthropic to calculate web search cost."""

    character_count: Optional[int] = None
    """Character count sent to the model. Used for Vertex AI multimodal embeddings."""

    image_count: Optional[int] = None
    """Number of images sent to the model. Used for Vertex AI multimodal embeddings."""

    video_length_seconds: Optional[float] = None
    """Length of videos sent to the model. Used for Vertex AI multimodal embeddings."""

    cache_creation_tokens: Optional[int] = None
    """Number of cache creation tokens sent to the model. Used for Anthropic prompt caching."""

    cache_creation_token_details: Optional[CacheCreationTokenDetails] = None
    """Details of cache creation tokens sent to the model. Used for tracking 5m/1h cache creation tokens for Anthropic prompt caching."""

    def __init__(self, *args, **kwargs):
        super().__init__(*args, **kwargs)
        if self.character_count is None:
            del self.character_count
        if self.image_count is None:
            del self.image_count
        if self.video_length_seconds is None:
            del self.video_length_seconds
        if self.web_search_requests is None:
            del self.web_search_requests
        if self.cache_creation_tokens is None:
            del self.cache_creation_tokens
        if self.cache_creation_token_details is None:
            del self.cache_creation_token_details


class ServerToolUse(BaseModel):
    web_search_requests: Optional[int]


class Usage(CompletionUsage):
    _cache_creation_input_tokens: int = PrivateAttr(
        0
    )  # hidden param for prompt caching. Might change, once openai introduces their equivalent.
    _cache_read_input_tokens: int = PrivateAttr(
        0
    )  # hidden param for prompt caching. Might change, once openai introduces their equivalent.

    server_tool_use: Optional[ServerToolUse] = None
    cost: Optional[float] = None

    completion_tokens_details: Optional[CompletionTokensDetailsWrapper] = None
    """Breakdown of tokens used in a completion."""

    prompt_tokens_details: Optional[PromptTokensDetailsWrapper] = None
    """Breakdown of tokens used in the prompt."""

    def __init__(
        self,
        prompt_tokens: Optional[int] = None,
        completion_tokens: Optional[int] = None,
        total_tokens: Optional[int] = None,
        reasoning_tokens: Optional[int] = None,
        prompt_tokens_details: Optional[
            Union[PromptTokensDetailsWrapper, PromptTokensDetails, dict]
        ] = None,
        completion_tokens_details: Optional[
            Union[CompletionTokensDetailsWrapper, dict]
        ] = None,
        server_tool_use: Optional[ServerToolUse] = None,
        cost: Optional[float] = None,
        **params,
    ):
        # handle reasoning_tokens
        _completion_tokens_details: Optional[CompletionTokensDetailsWrapper] = None
        if reasoning_tokens:
            text_tokens = (
                completion_tokens - reasoning_tokens if completion_tokens else None
            )
            completion_tokens_details = CompletionTokensDetailsWrapper(
                reasoning_tokens=reasoning_tokens, text_tokens=text_tokens
            )

        # Ensure completion_tokens_details is properly handled
        if completion_tokens_details:
            if isinstance(completion_tokens_details, dict):
                _completion_tokens_details = CompletionTokensDetailsWrapper(
                    **completion_tokens_details
                )
            elif isinstance(completion_tokens_details, CompletionTokensDetails):
                _completion_tokens_details = completion_tokens_details

        # handle prompt_tokens_details
        _prompt_tokens_details: Optional[PromptTokensDetailsWrapper] = None

        # guarantee prompt_token_details is always a PromptTokensDetailsWrapper
        if prompt_tokens_details:
            if isinstance(prompt_tokens_details, dict):
                _prompt_tokens_details = PromptTokensDetailsWrapper(
                    **prompt_tokens_details
                )
            elif isinstance(prompt_tokens_details, PromptTokensDetails):
                _prompt_tokens_details = PromptTokensDetailsWrapper(
                    **prompt_tokens_details.model_dump()
                )
            elif isinstance(prompt_tokens_details, PromptTokensDetailsWrapper):
                _prompt_tokens_details = prompt_tokens_details

        ## DEEPSEEK MAPPING ##
        if "prompt_cache_hit_tokens" in params and isinstance(
            params["prompt_cache_hit_tokens"], int
        ):
            if _prompt_tokens_details is None:
                _prompt_tokens_details = PromptTokensDetailsWrapper(
                    cached_tokens=params["prompt_cache_hit_tokens"]
                )
            else:
                _prompt_tokens_details.cached_tokens = params["prompt_cache_hit_tokens"]

        ## ANTHROPIC MAPPING ##
        if "cache_read_input_tokens" in params and isinstance(
            params["cache_read_input_tokens"], int
        ):
            if _prompt_tokens_details is None:
                _prompt_tokens_details = PromptTokensDetailsWrapper(
                    cached_tokens=params["cache_read_input_tokens"]
                )
            else:
                _prompt_tokens_details.cached_tokens = params["cache_read_input_tokens"]

        if "cache_creation_input_tokens" in params and isinstance(
            params["cache_creation_input_tokens"], int
        ):
            if _prompt_tokens_details is None:
                _prompt_tokens_details = PromptTokensDetailsWrapper(
                    cache_creation_tokens=params["cache_creation_input_tokens"]
                )
            else:
                _prompt_tokens_details.cache_creation_tokens = params[
                    "cache_creation_input_tokens"
                ]

        super().__init__(
            prompt_tokens=prompt_tokens or 0,
            completion_tokens=completion_tokens or 0,
            total_tokens=total_tokens or 0,
            completion_tokens_details=_completion_tokens_details or None,
            prompt_tokens_details=_prompt_tokens_details or None,
        )

        if server_tool_use is not None:
            self.server_tool_use = server_tool_use
        else:  # maintain openai compatibility in usage object if possible
            del self.server_tool_use

        if cost is not None:
            self.cost = cost
        else:
            del self.cost

        ## ANTHROPIC MAPPING ##
        if "cache_creation_input_tokens" in params and isinstance(
            params["cache_creation_input_tokens"], int
        ):
            self._cache_creation_input_tokens = params["cache_creation_input_tokens"]

        if "cache_read_input_tokens" in params and isinstance(
            params["cache_read_input_tokens"], int
        ):
            self._cache_read_input_tokens = params["cache_read_input_tokens"]

        ## DEEPSEEK MAPPING ##
        if "prompt_cache_hit_tokens" in params and isinstance(
            params["prompt_cache_hit_tokens"], int
        ):
            self._cache_read_input_tokens = params["prompt_cache_hit_tokens"]

        for k, v in params.items():
            setattr(self, k, v)

    def __contains__(self, key):
        # Define custom behavior for the 'in' operator
        return hasattr(self, key)

    def get(self, key, default=None):
        # Custom .get() method to access attributes with a default value if the attribute doesn't exist
        return getattr(self, key, default)

    def __getitem__(self, key):
        # Allow dictionary-style access to attributes
        return getattr(self, key)

    def __setitem__(self, key, value):
        # Allow dictionary-style assignment of attributes
        setattr(self, key, value)


class StreamingChoices(OpenAIObject):
    def __init__(
        self,
        finish_reason=None,
        index=0,
        delta: Optional[Delta] = None,
        logprobs=None,
        enhancements=None,
        **params,
    ):
        # Fix Perplexity return both delta and message cause OpenWebUI repect text
        # https://github.com/BerriAI/litellm/issues/8455
        params.pop("message", None)
        super(StreamingChoices, self).__init__(**params)
        if finish_reason:
            self.finish_reason = map_finish_reason(finish_reason)
        else:
            self.finish_reason = None
        self.index = index
        if delta is not None:
            if isinstance(delta, Delta):
                self.delta = delta
            elif isinstance(delta, dict):
                self.delta = Delta(**delta)
        else:
            self.delta = Delta()
        if enhancements is not None:
            self.enhancements = enhancements

        if logprobs is not None and isinstance(logprobs, dict):
            self.logprobs = ChoiceLogprobs(**logprobs)
        else:
            self.logprobs = logprobs  # type: ignore

    def __contains__(self, key):
        # Define custom behavior for the 'in' operator
        return hasattr(self, key)

    def get(self, key, default=None):
        # Custom .get() method to access attributes with a default value if the attribute doesn't exist
        return getattr(self, key, default)

    def __getitem__(self, key):
        # Allow dictionary-style access to attributes
        return getattr(self, key)

    def __setitem__(self, key, value):
        # Allow dictionary-style assignment of attributes
        setattr(self, key, value)


class StreamingChatCompletionChunk(OpenAIChatCompletionChunk):
    def __init__(self, **kwargs):
        new_choices = []
        for choice in kwargs["choices"]:
            new_choice = StreamingChoices(**choice).model_dump()
            new_choices.append(new_choice)
        kwargs["choices"] = new_choices

        super().__init__(**kwargs)


from openai.types.chat import ChatCompletionChunk


class ModelResponseBase(OpenAIObject):
    id: str
    """A unique identifier for the completion."""

    created: int
    """The Unix timestamp (in seconds) of when the completion was created."""

    model: Optional[str] = None
    """The model used for completion."""

    object: str
    """The object type, which is always "text_completion" """

    system_fingerprint: Optional[str] = None
    """This fingerprint represents the backend configuration that the model runs with.

    Can be used in conjunction with the `seed` request parameter to understand when
    backend changes have been made that might impact determinism.
    """

    _hidden_params: dict = {}

    _response_headers: Optional[dict] = None


class ModelResponseStream(ModelResponseBase):
    choices: List[StreamingChoices]
    provider_specific_fields: Optional[Dict[str, Any]] = Field(default=None)

    def __init__(
        self,
        choices: Optional[
            Union[List[StreamingChoices], Union[StreamingChoices, dict, BaseModel]]
        ] = None,
        id: Optional[str] = None,
        created: Optional[int] = None,
        provider_specific_fields: Optional[Dict[str, Any]] = None,
        **kwargs,
    ):
        if choices is not None and isinstance(choices, list):
            new_choices = []
            for choice in choices:
                _new_choice = None
                if isinstance(choice, StreamingChoices):
                    _new_choice = choice
                elif isinstance(choice, dict):
                    _new_choice = StreamingChoices(**choice)
                elif isinstance(choice, BaseModel):
                    _new_choice = StreamingChoices(**choice.model_dump())
                new_choices.append(_new_choice)
            kwargs["choices"] = new_choices
        else:
            kwargs["choices"] = [StreamingChoices()]

        if id is None:
            id = _generate_id()
        else:
            id = id
        if created is None:
            created = int(time.time())
        else:
            created = created

        if (
            "usage" in kwargs
            and kwargs["usage"] is not None
            and isinstance(kwargs["usage"], dict)
        ):
            kwargs["usage"] = Usage(**kwargs["usage"])

        kwargs["id"] = id
        kwargs["created"] = created
        kwargs["object"] = "chat.completion.chunk"
        kwargs["provider_specific_fields"] = provider_specific_fields

        super().__init__(**kwargs)

    def __contains__(self, key):
        # Define custom behavior for the 'in' operator
        return hasattr(self, key)

    def get(self, key, default=None):
        # Custom .get() method to access attributes with a default value if the attribute doesn't exist
        return getattr(self, key, default)

    def __getitem__(self, key):
        # Allow dictionary-style access to attributes
        return getattr(self, key)

    def json(self, **kwargs):  # type: ignore
        try:
            return self.model_dump()  # noqa
        except Exception:
            # if using pydantic v1
            return self.dict()


class ModelResponse(ModelResponseBase):
    choices: List[Union[Choices, StreamingChoices]]
    """The list of completion choices the model generated for the input prompt."""

    def __init__(
        self,
        id=None,
        choices=None,
        created=None,
        model=None,
        object=None,
        system_fingerprint=None,
        usage=None,
        stream=None,
        stream_options=None,
        response_ms=None,
        hidden_params=None,
        _response_headers=None,
        **params,
    ) -> None:
        if stream is not None and stream is True:
            object = "chat.completion.chunk"
            if choices is not None and isinstance(choices, list):
                new_choices = []
                for choice in choices:
                    _new_choice = None
                    if isinstance(choice, StreamingChoices):
                        _new_choice = choice
                    elif isinstance(choice, dict):
                        _new_choice = StreamingChoices(**choice)
                    elif isinstance(choice, BaseModel):
                        _new_choice = StreamingChoices(**choice.model_dump())
                    new_choices.append(_new_choice)
                choices = new_choices
            else:
                choices = [StreamingChoices()]
        else:
            object = "chat.completion"
            if choices is not None and isinstance(choices, list):
                new_choices = []
                for choice in choices:
                    if isinstance(choice, Choices):
                        _new_choice = choice  # type: ignore
                    elif isinstance(choice, dict):
                        _new_choice = Choices(**choice)  # type: ignore
                    else:
                        _new_choice = choice
                    new_choices.append(_new_choice)
                choices = new_choices
            else:
                choices = [Choices()]
        if id is None:
            id = _generate_id()
        else:
            id = id
        if created is None:
            created = int(time.time())
        else:
            created = created
        model = model
        if usage is not None:
            if isinstance(usage, dict):
                usage = Usage(**usage)
            else:
                usage = usage
        elif stream is None or stream is False:
            usage = Usage()
        if hidden_params:
            self._hidden_params = hidden_params

        if _response_headers:
            self._response_headers = _response_headers

        init_values = {
            "id": id,
            "choices": choices,
            "created": created,
            "model": model,
            "object": object,
            "system_fingerprint": system_fingerprint,
        }

        if usage is not None:
            init_values["usage"] = usage

        super().__init__(
            **init_values,
            **params,
        )

    def __contains__(self, key):
        # Define custom behavior for the 'in' operator
        return hasattr(self, key)

    def get(self, key, default=None):
        # Custom .get() method to access attributes with a default value if the attribute doesn't exist
        return getattr(self, key, default)

    def __getitem__(self, key):
        # Allow dictionary-style access to attributes
        return getattr(self, key)

    def json(self, **kwargs):  # type: ignore
        try:
            return self.model_dump()  # noqa
        except Exception:
            # if using pydantic v1
            return self.dict()


class Embedding(OpenAIObject):
    embedding: Union[list, str] = []
    index: int
    object: Literal["embedding"]

    def get(self, key, default=None):
        # Custom .get() method to access attributes with a default value if the attribute doesn't exist
        return getattr(self, key, default)

    def __getitem__(self, key):
        # Allow dictionary-style access to attributes
        return getattr(self, key)

    def __setitem__(self, key, value):
        # Allow dictionary-style assignment of attributes
        setattr(self, key, value)


class EmbeddingResponse(OpenAIObject):
    model: Optional[str] = None
    """The model used for embedding."""

    data: List
    """The actual embedding value"""

    object: Literal["list"]
    """The object type, which is always "list" """

    usage: Optional[Usage] = None
    """Usage statistics for the embedding request."""

    _hidden_params: dict = {}
    _response_headers: Optional[Dict] = None
    _response_ms: Optional[float] = None

    def __init__(
        self,
        model: Optional[str] = None,
        usage: Optional[Usage] = None,
        response_ms=None,
        data: Optional[Union[List, List[Embedding]]] = None,
        hidden_params=None,
        _response_headers=None,
        **params,
    ):
        object = "list"
        if response_ms:
            _response_ms = response_ms
        else:
            _response_ms = None
        if data:
            data = data
        else:
            data = []

        if usage:
            usage = usage
        else:
            usage = Usage()

        if _response_headers:
            self._response_headers = _response_headers

        model = model
        super().__init__(model=model, object=object, data=data, usage=usage)  # type: ignore

    def __contains__(self, key):
        # Define custom behavior for the 'in' operator
        return hasattr(self, key)

    def get(self, key, default=None):
        # Custom .get() method to access attributes with a default value if the attribute doesn't exist
        return getattr(self, key, default)

    def __getitem__(self, key):
        # Allow dictionary-style access to attributes
        return getattr(self, key)

    def __setitem__(self, key, value):
        # Allow dictionary-style assignment of attributes
        setattr(self, key, value)

    def json(self, **kwargs):  # type: ignore
        try:
            return self.model_dump()  # noqa
        except Exception:
            # if using pydantic v1
            return self.dict()


class Logprobs(OpenAIObject):
    text_offset: Optional[List[int]]
    token_logprobs: Optional[List[Union[float, None]]]
    tokens: Optional[List[str]]
    top_logprobs: Optional[List[Union[Dict[str, float], None]]]


class TextChoices(OpenAIObject):
    def __init__(self, finish_reason=None, index=0, text=None, logprobs=None, **params):
        super(TextChoices, self).__init__(**params)
        if finish_reason:
            self.finish_reason = map_finish_reason(finish_reason)
        else:
            self.finish_reason = None
        self.index = index
        if text is not None:
            self.text = text
        else:
            self.text = None
        if logprobs is None:
            self.logprobs = None
        else:
            if isinstance(logprobs, dict):
                self.logprobs = Logprobs(**logprobs)
            else:
                self.logprobs = logprobs

    def __contains__(self, key):
        # Define custom behavior for the 'in' operator
        return hasattr(self, key)

    def get(self, key, default=None):
        # Custom .get() method to access attributes with a default value if the attribute doesn't exist
        return getattr(self, key, default)

    def __getitem__(self, key):
        # Allow dictionary-style access to attributes
        return getattr(self, key)

    def __setitem__(self, key, value):
        # Allow dictionary-style assignment of attributes
        setattr(self, key, value)

    def json(self, **kwargs):  # type: ignore
        try:
            return self.model_dump()  # noqa
        except Exception:
            # if using pydantic v1
            return self.dict()


class TextCompletionResponse(OpenAIObject):
    """
    {
        "id": response["id"],
        "object": "text_completion",
        "created": response["created"],
        "model": response["model"],
        "choices": [
        {
            "text": response["choices"][0]["message"]["content"],
            "index": response["choices"][0]["index"],
            "logprobs": transformed_logprobs,
            "finish_reason": response["choices"][0]["finish_reason"]
        }
        ],
        "usage": response["usage"]
    }
    """

    id: str
    object: str
    created: int
    model: Optional[str]
    choices: List[TextChoices]
    usage: Optional[Usage]
    _response_ms: Optional[int] = None
    _hidden_params: HiddenParams

    def __init__(
        self,
        id=None,
        choices=None,
        created=None,
        model=None,
        usage=None,
        stream=False,
        response_ms=None,
        object=None,
        **params,
    ):
        if stream:
            object = "text_completion.chunk"
            choices = [TextChoices()]
        else:
            object = "text_completion"
            if choices is not None and isinstance(choices, list):
                new_choices = []
                for choice in choices:
                    _new_choice = None
                    if isinstance(choice, TextChoices):
                        _new_choice = choice
                    elif isinstance(choice, dict):
                        _new_choice = TextChoices(**choice)
                    new_choices.append(_new_choice)
                choices = new_choices
            else:
                choices = [TextChoices()]
        if object is not None:
            object = object
        if id is None:
            id = _generate_id()
        else:
            id = id
        if created is None:
            created = int(time.time())
        else:
            created = created

        model = model
        if usage:
            usage = usage
        else:
            usage = Usage()

        super(TextCompletionResponse, self).__init__(
            id=id,  # type: ignore
            object=object,  # type: ignore
            created=created,  # type: ignore
            model=model,  # type: ignore
            choices=choices,  # type: ignore
            usage=usage,  # type: ignore
            **params,
        )

        if response_ms:
            self._response_ms = response_ms
        else:
            self._response_ms = None
        self._hidden_params = HiddenParams()

    def __contains__(self, key):
        # Define custom behavior for the 'in' operator
        return hasattr(self, key)

    def get(self, key, default=None):
        # Custom .get() method to access attributes with a default value if the attribute doesn't exist
        return getattr(self, key, default)

    def __getitem__(self, key):
        # Allow dictionary-style access to attributes
        return getattr(self, key)

    def __setitem__(self, key, value):
        # Allow dictionary-style assignment of attributes
        setattr(self, key, value)


from openai.types.images_response import Image as OpenAIImage


class ImageObject(OpenAIImage):
    """
    Represents the url or the content of an image generated by the OpenAI API.

    Attributes:
    b64_json: The base64-encoded JSON of the generated image, if response_format is b64_json.
    url: The URL of the generated image, if response_format is url (default).
    revised_prompt: The prompt that was used to generate the image, if there was any revision to the prompt.

    https://platform.openai.com/docs/api-reference/images/object
    """

    b64_json: Optional[str] = None
    url: Optional[str] = None
    revised_prompt: Optional[str] = None

    def __init__(self, b64_json=None, url=None, revised_prompt=None, **kwargs):
        super().__init__(b64_json=b64_json, url=url, revised_prompt=revised_prompt)  # type: ignore

    def __contains__(self, key):
        # Define custom behavior for the 'in' operator
        return hasattr(self, key)

    def get(self, key, default=None):
        # Custom .get() method to access attributes with a default value if the attribute doesn't exist
        return getattr(self, key, default)

    def __getitem__(self, key):
        # Allow dictionary-style access to attributes
        return getattr(self, key)

    def __setitem__(self, key, value):
        # Allow dictionary-style assignment of attributes
        setattr(self, key, value)

    def json(self, **kwargs):  # type: ignore
        try:
            return self.model_dump()  # noqa
        except Exception:
            # if using pydantic v1
            return self.dict()


class ImageUsageInputTokensDetails(BaseLiteLLMOpenAIResponseObject):
    image_tokens: int
    """The number of image tokens in the input prompt."""

    text_tokens: int
    """The number of text tokens in the input prompt."""


class ImageUsage(BaseLiteLLMOpenAIResponseObject):
    input_tokens: int
    """The number of tokens (images and text) in the input prompt."""

    input_tokens_details: ImageUsageInputTokensDetails
    """The input tokens detailed information for the image generation."""

    output_tokens: int
    """The number of image tokens in the output image."""

    total_tokens: int
    """The total number of tokens (images and text) used for the image generation."""


from openai.types.images_response import ImagesResponse as OpenAIImageResponse


class ImageResponse(OpenAIImageResponse, BaseLiteLLMOpenAIResponseObject):
    _hidden_params: dict = {}

    usage: Optional[ImageUsage] = None  # type: ignore
    """
    Users might use litellm with older python versions, we don't want this to break for them.
    Happens when their OpenAIImageResponse has the old OpenAI usage class.
    """

    model_config = ConfigDict(extra="allow", protected_namespaces=())

    def __init__(
        self,
        created: Optional[int] = None,
        data: Optional[List[ImageObject]] = None,
        response_ms=None,
        usage: Optional[ImageUsage] = None,
        hidden_params: Optional[dict] = None,
        **kwargs,
    ):
        if response_ms:
            _response_ms = response_ms
        else:
            _response_ms = None
        if data:
            data = data
        else:
            data = []

        if created:
            created = created
        else:
            created = int(time.time())

        _data: List[OpenAIImage] = []
        for d in data:
            if isinstance(d, dict):
                _data.append(ImageObject(**d))
            elif isinstance(d, BaseModel):
                _data.append(ImageObject(**d.model_dump()))

        _usage = usage or ImageUsage(
            input_tokens=0,
            input_tokens_details=ImageUsageInputTokensDetails(
                image_tokens=0,
                text_tokens=0,
            ),
            output_tokens=0,
            total_tokens=0,
        )
        super().__init__(created=created, data=_data, usage=_usage)  # type: ignore
        self._hidden_params = hidden_params or {}

    def __contains__(self, key):
        # Define custom behavior for the 'in' operator
        return hasattr(self, key)

    def get(self, key, default=None):
        # Custom .get() method to access attributes with a default value if the attribute doesn't exist
        return getattr(self, key, default)

    def __getitem__(self, key):
        # Allow dictionary-style access to attributes
        return getattr(self, key)

    def __setitem__(self, key, value):
        # Allow dictionary-style assignment of attributes
        setattr(self, key, value)

    def json(self, **kwargs):  # type: ignore
        try:
            return self.model_dump()  # noqa
        except Exception:
            # if using pydantic v1
            return self.dict()


class TranscriptionResponse(OpenAIObject):
    text: Optional[str] = None

    _hidden_params: dict = {}
    _response_headers: Optional[dict] = None

    def __init__(self, text=None):
        super().__init__(text=text)  # type: ignore

    def __contains__(self, key):
        # Define custom behavior for the 'in' operator
        return hasattr(self, key)

    def get(self, key, default=None):
        # Custom .get() method to access attributes with a default value if the attribute doesn't exist
        return getattr(self, key, default)

    def __getitem__(self, key):
        # Allow dictionary-style access to attributes
        return getattr(self, key)

    def __setitem__(self, key, value):
        # Allow dictionary-style assignment of attributes
        setattr(self, key, value)

    def json(self, **kwargs):  # type: ignore
        try:
            return self.model_dump()  # noqa
        except Exception:
            # if using pydantic v1
            return self.dict()


class GenericImageParsingChunk(TypedDict):
    type: str
    media_type: str
    data: str


class ResponseFormatChunk(TypedDict, total=False):
    type: Required[Literal["json_object", "text"]]
    response_schema: dict


class LoggedLiteLLMParams(TypedDict, total=False):
    force_timeout: Optional[float]
    custom_llm_provider: Optional[str]
    api_base: Optional[str]
    litellm_call_id: Optional[str]
    model_alias_map: Optional[dict]
    metadata: Optional[dict]
    model_info: Optional[dict]
    proxy_server_request: Optional[dict]
    acompletion: Optional[bool]
    preset_cache_key: Optional[str]
    no_log: Optional[bool]
    input_cost_per_second: Optional[float]
    input_cost_per_token: Optional[float]
    output_cost_per_token: Optional[float]
    output_cost_per_second: Optional[float]
    cooldown_time: Optional[float]


class AdapterCompletionStreamWrapper:
    def __init__(self, completion_stream):
        self.completion_stream = completion_stream

    def __iter__(self):
        return self

    def __aiter__(self):
        return self

    def __next__(self):
        try:
            for chunk in self.completion_stream:
                if chunk == "None" or chunk is None:
                    raise Exception
                return chunk
            raise StopIteration
        except StopIteration:
            raise StopIteration
        except Exception as e:
            print(f"AdapterCompletionStreamWrapper - {e}")  # noqa

    async def __anext__(self):
        try:
            async for chunk in self.completion_stream:
                if chunk == "None" or chunk is None:
                    raise Exception
                return chunk
            raise StopIteration
        except StopIteration:
            raise StopAsyncIteration


class StandardLoggingUserAPIKeyMetadata(TypedDict):
    user_api_key_hash: Optional[str]  # hash of the litellm virtual key used
    user_api_key_alias: Optional[str]
    user_api_key_spend: Optional[float]
    user_api_key_max_budget: Optional[float]
    user_api_key_budget_reset_at: Optional[str]
    user_api_key_org_id: Optional[str]
    user_api_key_team_id: Optional[str]
    user_api_key_user_id: Optional[str]
    user_api_key_user_email: Optional[str]
    user_api_key_team_alias: Optional[str]
    user_api_key_end_user_id: Optional[str]
    user_api_key_request_route: Optional[str]


class StandardLoggingMCPToolCall(TypedDict, total=False):
    name: str
    """
    Name of the tool to call
    """
    arguments: dict
    """
    Arguments to pass to the tool
    """
    result: dict
    """
    Result of the tool call
    """

    mcp_server_name: Optional[str]
    """
    Name of the MCP server that the tool call was made to
    """

    mcp_server_logo_url: Optional[str]
    """
    Optional logo URL of the MCP server that the tool call was made to

    (this is to render the logo on the logs page on litellm ui)
    """

    namespaced_tool_name: Optional[str]
    """
    Namespaced tool name of the MCP tool that the tool call was made to

    Includes the server name prefix if it exists - eg. `deepwiki-mcp/get_page_content`
    """

    mcp_server_cost_info: Optional[MCPServerCostInfo]
    """
    Cost per query for the MCP server tool call
    """


class StandardLoggingVectorStoreRequest(TypedDict, total=False):
    """
    Logging information for a vector store request/payload
    """

    vector_store_id: Optional[str]
    """
    ID of the vector store
    """

    custom_llm_provider: Optional[str]
    """
    Custom LLM provider the vector store is associated with eg. bedrock, openai, anthropic, etc.
    """

    query: Optional[str]
    """
    Query to the vector store
    """

    vector_store_search_response: Optional[VectorStoreSearchResponse]
    """
    OpenAI format vector store search response
    """

    start_time: Optional[float]
    """
    Start time of the vector store request
    """

    end_time: Optional[float]
    """
    End time of the vector store request
    """


class StandardBuiltInToolsParams(TypedDict, total=False):
    """
    Standard built-in OpenAItools parameters

    This is used to calculate the cost of built-in tools, insert any standard built-in tools parameters here

    OpenAI charges users based on the `web_search_options` parameter
    """

    web_search_options: Optional[WebSearchOptions]
    file_search: Optional[FileSearchTool]


class StandardLoggingPromptManagementMetadata(TypedDict):
    prompt_id: str
    prompt_variables: Optional[dict]
    prompt_integration: str


class StandardLoggingMetadata(StandardLoggingUserAPIKeyMetadata):
    """
    Specific metadata k,v pairs logged to integration for easier cost tracking and prompt management
    """

    spend_logs_metadata: Optional[
        dict
    ]  # special param to log k,v pairs to spendlogs for a call
    requester_ip_address: Optional[str]
    requester_metadata: Optional[dict]
    requester_custom_headers: Optional[
        Dict[str, str]
    ]  # Log any custom (`x-`) headers sent by the client to the proxy.
    prompt_management_metadata: Optional[StandardLoggingPromptManagementMetadata]
    mcp_tool_call_metadata: Optional[StandardLoggingMCPToolCall]
    vector_store_request_metadata: Optional[List[StandardLoggingVectorStoreRequest]]
    applied_guardrails: Optional[List[str]]
    usage_object: Optional[dict]
    cold_storage_object_key: Optional[
        str
    ]  # S3/GCS object key for cold storage retrieval


class StandardLoggingAdditionalHeaders(TypedDict, total=False):
    x_ratelimit_limit_requests: int
    x_ratelimit_limit_tokens: int
    x_ratelimit_remaining_requests: int
    x_ratelimit_remaining_tokens: int


class StandardLoggingHiddenParams(TypedDict):
    model_id: Optional[
        str
    ]  # id of the model in the router, separates multiple models with the same name but different credentials
    cache_key: Optional[str]
    api_base: Optional[str]
    response_cost: Optional[str]
    litellm_overhead_time_ms: Optional[float]
    additional_headers: Optional[StandardLoggingAdditionalHeaders]
    batch_models: Optional[List[str]]
    litellm_model_name: Optional[str]  # the model name sent to the provider by litellm
    usage_object: Optional[dict]


class StandardLoggingModelInformation(TypedDict):
    model_map_key: str
    model_map_value: Optional[ModelInfo]


class StandardLoggingModelCostFailureDebugInformation(TypedDict, total=False):
    """
    Debug information, if cost tracking fails.

    Avoid logging sensitive information like response or optional params
    """

    error_str: Required[str]
    traceback_str: Required[str]
    model: str
    cache_hit: Optional[bool]
    custom_llm_provider: Optional[str]
    base_model: Optional[str]
    call_type: str
    custom_pricing: Optional[bool]


class StandardLoggingPayloadErrorInformation(TypedDict, total=False):
    error_code: Optional[str]
    error_class: Optional[str]
    llm_provider: Optional[str]
    traceback: Optional[str]
    error_message: Optional[str]


class GuardrailMode(TypedDict, total=False):
    tags: Optional[Dict[str, str]]
    default: Optional[str]


class StandardLoggingGuardrailInformation(TypedDict, total=False):
    guardrail_name: Optional[str]
    guardrail_provider: Optional[str]
    guardrail_mode: Optional[
        Union[GuardrailEventHooks, List[GuardrailEventHooks], GuardrailMode]
    ]
    guardrail_request: Optional[dict]
    guardrail_response: Optional[Union[dict, str, List[dict]]]
    guardrail_status: Literal["success", "failure", "blocked"]
    start_time: Optional[float]
    end_time: Optional[float]
    duration: Optional[float]
    """
    Duration of the guardrail in seconds
    """

    masked_entity_count: Optional[Dict[str, int]]
    """
    Count of masked entities
    {
        "CREDIT_CARD": 2,
        "PHONE": 1
    }
    """


StandardLoggingPayloadStatus = Literal["success", "failure"]


class StandardLoggingPayload(TypedDict):
    id: str
    trace_id: str  # Trace multiple LLM calls belonging to same overall request (e.g. fallbacks/retries)
    call_type: str
    stream: Optional[bool]
    response_cost: float
    response_cost_failure_debug_info: Optional[
        StandardLoggingModelCostFailureDebugInformation
    ]
    status: StandardLoggingPayloadStatus
    custom_llm_provider: Optional[str]
    total_tokens: int
    prompt_tokens: int
    completion_tokens: int
    startTime: float  # Note: making this camelCase was a mistake, everything should be snake case
    endTime: float
    completionStartTime: float
    response_time: float
    model_map_information: StandardLoggingModelInformation
    model: str
    model_id: Optional[str]
    model_group: Optional[str]
    api_base: str
    metadata: StandardLoggingMetadata
    cache_hit: Optional[bool]
    cache_key: Optional[str]
    saved_cache_cost: float
    request_tags: list
    end_user: Optional[str]
    requester_ip_address: Optional[str]
    messages: Optional[Union[str, list, dict]]
    response: Optional[Union[str, list, dict]]
    error_str: Optional[str]
    error_information: Optional[StandardLoggingPayloadErrorInformation]
    model_parameters: dict
    hidden_params: StandardLoggingHiddenParams
    guardrail_information: Optional[StandardLoggingGuardrailInformation]
    standard_built_in_tools_params: Optional[StandardBuiltInToolsParams]


from typing import AsyncIterator, Iterator


class CustomStreamingDecoder:
    async def aiter_bytes(
        self, iterator: AsyncIterator[bytes]
    ) -> AsyncIterator[
        Optional[Union[GenericStreamingChunk, StreamingChatCompletionChunk]]
    ]:
        raise NotImplementedError

    def iter_bytes(
        self, iterator: Iterator[bytes]
    ) -> Iterator[Optional[Union[GenericStreamingChunk, StreamingChatCompletionChunk]]]:
        raise NotImplementedError


class StandardPassThroughResponseObject(TypedDict):
    response: str


OPENAI_RESPONSE_HEADERS = [
    "x-ratelimit-remaining-requests",
    "x-ratelimit-remaining-tokens",
    "x-ratelimit-limit-requests",
    "x-ratelimit-limit-tokens",
    "x-ratelimit-reset-requests",
    "x-ratelimit-reset-tokens",
]


class StandardCallbackDynamicParams(TypedDict, total=False):
    # Langfuse dynamic params
    langfuse_public_key: Optional[str]
    langfuse_secret: Optional[str]
    langfuse_secret_key: Optional[str]
    langfuse_host: Optional[str]

    # Langfuse prompt version
    langfuse_prompt_version: Optional[int]

    # GCS dynamic params
    gcs_bucket_name: Optional[str]
    gcs_path_service_account: Optional[str]

    # Langsmith dynamic params
    langsmith_api_key: Optional[str]
    langsmith_project: Optional[str]
    langsmith_base_url: Optional[str]
    langsmith_sampling_rate: Optional[float]

    # Humanloop dynamic params
    humanloop_api_key: Optional[str]

    # Arize dynamic params
    arize_api_key: Optional[str]
    arize_space_key: Optional[str]
    arize_space_id: Optional[str]

    # Logging settings
    turn_off_message_logging: Optional[bool]  # when true will not log messages
    litellm_disabled_callbacks: Optional[List[str]]


all_litellm_params = [
    "metadata",
    "litellm_metadata",
    "litellm_trace_id",
    "litellm_request_debug",
    "guardrails",
    "tags",
    "acompletion",
    "aimg_generation",
    "atext_completion",
    "text_completion",
    "caching",
    "mock_response",
    "mock_timeout",
    "disable_add_transform_inline_image_block",
    "litellm_proxy_rate_limit_response",
    "api_key",
    "api_version",
    "prompt_id",
    "provider_specific_header",
    "prompt_variables",
    "prompt_version",
    "api_base",
    "force_timeout",
    "logger_fn",
    "verbose",
    "custom_llm_provider",
    "model_file_id_mapping",
    "litellm_logging_obj",
    "litellm_call_id",
    "use_client",
    "id",
    "fallbacks",
    "azure",
    "headers",
    "model_list",
    "num_retries",
    "context_window_fallback_dict",
    "retry_policy",
    "retry_strategy",
    "roles",
    "final_prompt_value",
    "bos_token",
    "eos_token",
    "request_timeout",
    "complete_response",
    "self",
    "client",
    "rpm",
    "tpm",
    "max_parallel_requests",
    "input_cost_per_token",
    "output_cost_per_token",
    "input_cost_per_second",
    "output_cost_per_second",
    "hf_model_name",
    "model_info",
    "proxy_server_request",
    "secret_fields",
    "preset_cache_key",
    "caching_groups",
    "ttl",
    "cache",
    "no-log",
    "base_model",
    "stream_timeout",
    "supports_system_message",
    "region_name",
    "allowed_model_region",
    "model_config",
    "fastest_response",
    "cooldown_time",
    "cache_key",
    "max_retries",
    "azure_ad_token_provider",
    "tenant_id",
    "client_id",
    "azure_username",
    "azure_password",
    "azure_scope",
    "client_secret",
    "user_continue_message",
    "configurable_clientside_auth_params",
    "weight",
    "ensure_alternating_roles",
    "assistant_continue_message",
    "user_continue_message",
    "fallback_depth",
    "max_fallbacks",
    "max_budget",
    "budget_duration",
    "use_in_pass_through",
    "merge_reasoning_content_in_choices",
    "litellm_credential_name",
    "allowed_openai_params",
    "litellm_session_id",
    "use_litellm_proxy",
    "prompt_label",
] + list(StandardCallbackDynamicParams.__annotations__.keys())


class KeyGenerationConfig(TypedDict, total=False):
    required_params: List[
        str
    ]  # specify params that must be present in the key generation request


class TeamUIKeyGenerationConfig(KeyGenerationConfig):
    allowed_team_member_roles: List[str]


class PersonalUIKeyGenerationConfig(KeyGenerationConfig):
    allowed_user_roles: List[str]


class StandardKeyGenerationConfig(TypedDict, total=False):
    team_key_generation: TeamUIKeyGenerationConfig
    personal_key_generation: PersonalUIKeyGenerationConfig


class BudgetConfig(BaseModel):
    max_budget: Optional[float] = None
    budget_duration: Optional[str] = None
    tpm_limit: Optional[int] = None
    rpm_limit: Optional[int] = None

    def __init__(self, **data: Any) -> None:
        # Map time_period to budget_duration if present
        if "time_period" in data:
            data["budget_duration"] = data.pop("time_period")

        # Map budget_limit to max_budget if present
        if "budget_limit" in data:
            data["max_budget"] = data.pop("budget_limit")

        super().__init__(**data)


GenericBudgetConfigType = Dict[str, BudgetConfig]


class LlmProviders(str, Enum):
    OPENAI = "openai"
    OPENAI_LIKE = "openai_like"  # embedding only
    JINA_AI = "jina_ai"
    XAI = "xai"
    CUSTOM_OPENAI = "custom_openai"
    TEXT_COMPLETION_OPENAI = "text-completion-openai"
    COHERE = "cohere"
    COHERE_CHAT = "cohere_chat"
    CLARIFAI = "clarifai"
    ANTHROPIC = "anthropic"
    ANTHROPIC_TEXT = "anthropic_text"
    BYTEZ = "bytez"
    REPLICATE = "replicate"
    HUGGINGFACE = "huggingface"
    TOGETHER_AI = "together_ai"
    OPENROUTER = "openrouter"
    DATAROBOT = "datarobot"
    VERTEX_AI = "vertex_ai"
    VERTEX_AI_BETA = "vertex_ai_beta"
    GEMINI = "gemini"
    AI21 = "ai21"
    BASETEN = "baseten"
    AZURE = "azure"
    AZURE_TEXT = "azure_text"
    AZURE_AI = "azure_ai"
    SAGEMAKER = "sagemaker"
    SAGEMAKER_CHAT = "sagemaker_chat"
    BEDROCK = "bedrock"
    VLLM = "vllm"
    NLP_CLOUD = "nlp_cloud"
    PETALS = "petals"
    OOBABOOGA = "oobabooga"
    OLLAMA = "ollama"
    OLLAMA_CHAT = "ollama_chat"
    DEEPINFRA = "deepinfra"
    PERPLEXITY = "perplexity"
    MISTRAL = "mistral"
    GROQ = "groq"
    NVIDIA_NIM = "nvidia_nim"
    CEREBRAS = "cerebras"
    AI21_CHAT = "ai21_chat"
    VOLCENGINE = "volcengine"
    CODESTRAL = "codestral"
    TEXT_COMPLETION_CODESTRAL = "text-completion-codestral"
    DASHSCOPE = "dashscope"
    MOONSHOT = "moonshot"
    V0 = "v0"
    MORPH = "morph"
    LAMBDA_AI = "lambda_ai"
    DEEPSEEK = "deepseek"
    SAMBANOVA = "sambanova"
    MARITALK = "maritalk"
    VOYAGE = "voyage"
    CLOUDFLARE = "cloudflare"
    XINFERENCE = "xinference"
    FIREWORKS_AI = "fireworks_ai"
    FRIENDLIAI = "friendliai"
    FEATHERLESS_AI = "featherless_ai"
    WATSONX = "watsonx"
    WATSONX_TEXT = "watsonx_text"
    TRITON = "triton"
    PREDIBASE = "predibase"
    DATABRICKS = "databricks"
    EMPOWER = "empower"
    GITHUB = "github"
    COMPACTIFAI = "compactifai"
    CUSTOM = "custom"
    LITELLM_PROXY = "litellm_proxy"
    HOSTED_VLLM = "hosted_vllm"
    LLAMAFILE = "llamafile"
    LM_STUDIO = "lm_studio"
    GALADRIEL = "galadriel"
    NEBIUS = "nebius"
    INFINITY = "infinity"
    DEEPGRAM = "deepgram"
    ELEVENLABS = "elevenlabs"
    NOVITA = "novita"
    AIOHTTP_OPENAI = "aiohttp_openai"
    LANGFUSE = "langfuse"
    HUMANLOOP = "humanloop"
    TOPAZ = "topaz"
    ASSEMBLYAI = "assemblyai"
    GITHUB_COPILOT = "github_copilot"
    SNOWFLAKE = "snowflake"
    GRADIENT_AI = "gradient_ai"
    LLAMA = "meta_llama"
    NSCALE = "nscale"
    PG_VECTOR = "pg_vector"
    HYPERBOLIC = "hyperbolic"
    RECRAFT = "recraft"
    HEROKU = "heroku"
    AIML = "aiml"
    COMETAPI = "cometapi"
    OCI = "oci"
    AUTO_ROUTER = "auto_router"
    VERCEL_AI_GATEWAY = "vercel_ai_gateway"
    DOTPROMPT = "dotprompt"
    WANDB = "wandb"
    OVHCLOUD = "ovhcloud"


# Create a set of all provider values for quick lookup
LlmProvidersSet = {provider.value for provider in LlmProviders}


class LiteLLMLoggingBaseClass:
    """
    Base class for logging pre and post call

    Meant to simplify type checking for logging obj.
    """

    def pre_call(self, input, api_key, model=None, additional_args={}):
        pass

    def post_call(
        self, original_response, input=None, api_key=None, additional_args={}
    ):
        pass


class TokenCountResponse(LiteLLMPydanticObjectBase):
    total_tokens: int
    request_model: str
    model_used: str
    tokenizer_type: str
    original_response: Optional[dict] = None
    """
    Original Response from upstream API call - if an API call was made for token counting
    """


class CustomHuggingfaceTokenizer(TypedDict):
    identifier: str
    revision: str  # usually 'main'
    auth_token: Optional[str]


class LITELLM_IMAGE_VARIATION_PROVIDERS(Enum):
    """
    Try using an enum for endpoints. This should make it easier to track what provider is supported for what endpoint.
    """

    OPENAI = LlmProviders.OPENAI.value
    TOPAZ = LlmProviders.TOPAZ.value


class HttpHandlerRequestFields(TypedDict, total=False):
    data: dict  # request body
    params: dict  # query params
    files: dict  # file uploads
    content: Any  # raw content


class ProviderSpecificHeader(TypedDict):
    custom_llm_provider: str
    extra_headers: dict


class SelectTokenizerResponse(TypedDict):
    type: Literal["openai_tokenizer", "huggingface_tokenizer"]
    tokenizer: Any


class LiteLLMFineTuningJob(FineTuningJob):
    _hidden_params: dict = {}
    seed: Optional[int] = None  # type: ignore

    def __init__(self, **kwargs):
        if "error" in kwargs and kwargs["error"] is not None:
            # check if error is all None - if so, set error to None
            if all(value is None for value in kwargs["error"].values()):
                kwargs["error"] = None
        super().__init__(**kwargs)
        self._hidden_params = kwargs.get("_hidden_params", {})


class LiteLLMBatch(Batch):
    _hidden_params: dict = {}
    usage: Optional[Usage] = None

    def __contains__(self, key):
        # Define custom behavior for the 'in' operator
        return hasattr(self, key)

    def get(self, key, default=None):
        # Custom .get() method to access attributes with a default value if the attribute doesn't exist
        return getattr(self, key, default)

    def __getitem__(self, key):
        # Allow dictionary-style access to attributes
        return getattr(self, key)

    def json(self, **kwargs):  # type: ignore
        try:
            return self.model_dump()  # noqa
        except Exception:
            # if using pydantic v1
            return self.dict()


class LiteLLMRealtimeStreamLoggingObject(LiteLLMPydanticObjectBase):
    results: OpenAIRealtimeStreamList
    usage: Usage
    _hidden_params: dict = {}

    def __contains__(self, key):
        # Define custom behavior for the 'in' operator
        return hasattr(self, key)

    def get(self, key, default=None):
        # Custom .get() method to access attributes with a default value if the attribute doesn't exist
        return getattr(self, key, default)

    def __getitem__(self, key):
        # Allow dictionary-style access to attributes
        return getattr(self, key)

    def json(self, **kwargs):  # type: ignore
        try:
            return self.model_dump()  # noqa
        except Exception:
            # if using pydantic v1
            return self.dict()


class RawRequestTypedDict(TypedDict, total=False):
    raw_request_api_base: Optional[str]
    raw_request_body: Optional[dict]
    raw_request_headers: Optional[dict]
    error: Optional[str]


class CredentialBase(BaseModel):
    credential_name: str
    credential_info: dict


class CredentialItem(CredentialBase):
    credential_values: dict


class CreateCredentialItem(CredentialBase):
    credential_values: Optional[dict] = None
    model_id: Optional[str] = None

    @model_validator(mode="before")
    @classmethod
    def check_credential_params(cls, values):
        if not values.get("credential_values") and not values.get("model_id"):
            raise ValueError("Either credential_values or model_id must be set")
        return values


class ExtractedFileData(TypedDict):
    """
    TypedDict for storing processed file data

    Attributes:
        filename: Name of the file if provided
        content: The file content in bytes
        content_type: MIME type of the file
        headers: Any additional headers for the file
    """

    filename: Optional[str]
    content: bytes
    content_type: Optional[str]
    headers: Mapping[str, str]


class SpecialEnums(Enum):
    LITELM_MANAGED_FILE_ID_PREFIX = "litellm_proxy"
    LITELLM_MANAGED_FILE_COMPLETE_STR = "litellm_proxy:{};unified_id,{};target_model_names,{};llm_output_file_id,{};llm_output_file_model_id,{}"

    LITELLM_MANAGED_RESPONSE_COMPLETE_STR = (
        "litellm:custom_llm_provider:{};model_id:{};response_id:{}"
    )

    LITELLM_MANAGED_BATCH_COMPLETE_STR = "litellm_proxy;model_id:{};llm_batch_id:{}"

    LITELLM_MANAGED_GENERIC_RESPONSE_COMPLETE_STR = "litellm_proxy;model_id:{};generic_response_id:{}"  # generic implementation of 'managed batches' - used for finetuning and any future work.


class ServiceTier(Enum):
    """Enum for service tier types used in cost calculations."""
    FLEX = "flex"
    PRIORITY = "priority"


LLMResponseTypes = Union[
    ModelResponse,
    EmbeddingResponse,
    ImageResponse,
    OpenAIFileObject,
    LiteLLMBatch,
    LiteLLMFineTuningJob,
]


class DynamicPromptManagementParamLiteral(str, Enum):
    """
    If any of these params are passed, the user is trying to use dynamic prompt management
    """

    CACHE_CONTROL_INJECTION_POINTS = "cache_control_injection_points"
    KNOWLEDGE_BASES = "knowledge_bases"
    VECTOR_STORE_IDS = "vector_store_ids"

    @classmethod
    def list_all_params(cls):
        return [param.value for param in cls]


class CallbacksByType(TypedDict):
    success: List[str]
    failure: List[str]
    success_and_failure: List[str]


CostResponseTypes = Union[
    ModelResponse,
    TextCompletionResponse,
    EmbeddingResponse,
    ImageResponse,
    TranscriptionResponse,
]


class PriorityReservationSettings(BaseModel):
    """
    Settings for priority-based rate limiting reservation.
    
    Defines what priority to assign to keys without explicit priority metadata.
    The priority_reservation mapping is configured separately via litellm.priority_reservation.
    """
    default_priority: float = Field(
        default=0.5,
        description="Priority level to assign to API keys without explicit priority metadata. Should match a key in litellm.priority_reservation."
    )

    model_config = ConfigDict(protected_namespaces=())<|MERGE_RESOLUTION|>--- conflicted
+++ resolved
@@ -13,11 +13,6 @@
     Union,
 )
 
-<<<<<<< HEAD
-=======
-import fastuuid as uuid
-from aiohttp import FormData
->>>>>>> e92a73d6
 from openai._models import BaseModel as OpenAIObject
 from openai.types.audio.transcription_create_params import FileTypes  # type: ignore
 from openai.types.chat.chat_completion import ChatCompletion
@@ -35,11 +30,7 @@
 from pydantic import BaseModel, ConfigDict, Field, PrivateAttr, model_validator
 from typing_extensions import Callable, Dict, Required, TypedDict, override
 
-<<<<<<< HEAD
 from litellm._uuid import uuid
-=======
-import litellm
->>>>>>> e92a73d6
 from litellm.types.llms.base import (
     BaseLiteLLMOpenAIResponseObject,
     LiteLLMPydanticObjectBase,
