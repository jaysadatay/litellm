--- conflicted
+++ resolved
@@ -2319,12 +2319,8 @@
     HYPERBOLIC = "hyperbolic"
     RECRAFT = "recraft"
     AUTO_ROUTER = "auto_router"
-<<<<<<< HEAD
     VERCEL_AI_GATEWAY = "vercel_ai_gateway"
-=======
     DOTPROMPT = "dotprompt"
-
->>>>>>> 1e315dc3
 
 # Create a set of all provider values for quick lookup
 LlmProvidersSet = {provider.value for provider in LlmProviders}
