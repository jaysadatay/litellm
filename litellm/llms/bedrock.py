--- conflicted
+++ resolved
@@ -550,12 +550,8 @@
     aws_session_name: Optional[str] = None,
     aws_profile_name: Optional[str] = None,
     aws_role_name: Optional[str] = None,
-<<<<<<< HEAD
     extra_headers: Optional[dict] = None,
-    timeout: Optional[int] = None,
-=======
     timeout: Optional[Union[float, httpx.Timeout]] = None,
->>>>>>> 918367cc
 ):
     # check for custom AWS_REGION_NAME and use it if not passed to init_bedrock_client
     litellm_aws_region_name = get_secret("AWS_REGION_NAME", None)
