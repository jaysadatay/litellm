--- conflicted
+++ resolved
@@ -920,38 +920,40 @@
         assert "sso/callback" in redirect_url
 
 
-class TestSSOLoginRedirectCLIIntegration:
-    """Test the sso_login_redirect function with CLI parameters"""
-
-    def test_sso_login_redirect_cli_state_generation(self):
-        """Test that sso_login_redirect generates CLI state when CLI parameters are provided"""
+class TestUISSO_FunctionsExistence:
+    """Test that all the new functions exist and are importable"""
+
+    def test_cli_sso_callback_exists(self):
+        """Test that cli_sso_callback function exists"""
+        from litellm.proxy.management_endpoints.ui_sso import cli_sso_callback
+        assert callable(cli_sso_callback)
+
+    def test_cli_poll_key_exists(self):
+        """Test that cli_poll_key function exists"""
+        from litellm.proxy.management_endpoints.ui_sso import cli_poll_key
+        assert callable(cli_poll_key)
+
+    def test_auth_callback_exists(self):
+        """Test that auth_callback function exists"""
+        from litellm.proxy.management_endpoints.ui_sso import auth_callback
+        assert callable(auth_callback)
+
+    def test_google_login_exists(self):
+        """Test that google_login function exists"""
+        from litellm.proxy.management_endpoints.ui_sso import google_login
+        assert callable(google_login)
+
+    def test_sso_authentication_handler_exists(self):
+        """Test that SSOAuthenticationHandler class exists with new methods"""
         from litellm.proxy.management_endpoints.ui_sso import SSOAuthenticationHandler
 
-        # Test the CLI state generation logic used in sso_login_redirect
-        source = "litellm-cli"
-        key = "sk-test123"
-        
-        cli_state = SSOAuthenticationHandler._get_cli_state(source=source, key=key)
-        
-        assert cli_state is not None
-        assert cli_state.startswith("litellm-session-token:")
-        assert "sk-test123" in cli_state
-
-    def test_sso_login_redirect_no_cli_state_when_missing_params(self):
-        """Test that sso_login_redirect doesn't generate CLI state when CLI parameters are missing"""
-        from litellm.proxy.management_endpoints.ui_sso import SSOAuthenticationHandler
-
-        # Test various parameter combinations that shouldn't generate CLI state
-        test_cases = [
-            (None, None),
-            ("litellm-cli", None),
-            (None, "sk-test123"),
-            ("wrong-source", "sk-test123"),
-        ]
-        
-        for source, key in test_cases:
-            cli_state = SSOAuthenticationHandler._get_cli_state(source=source, key=key)
-            assert cli_state is None, f"CLI state should not be generated for source='{source}', key='{key}'"
+        # Check that the class exists
+        assert SSOAuthenticationHandler is not None
+        
+        # Check that the new _get_cli_state method exists
+        assert hasattr(SSOAuthenticationHandler, '_get_cli_state')
+        assert callable(SSOAuthenticationHandler._get_cli_state)
+
 
 class TestSSOStateHandling:
     """Test the SSO state handling for CLI authentication"""
@@ -1010,7 +1012,8 @@
         """Test detection of non-CLI state parameters"""
         from litellm.constants import LITELLM_CLI_SESSION_TOKEN_PREFIX
 
-        non_cli_states = [
+        # Test various non-CLI states
+        test_states = [
             "regular_oauth_state",
             "some_random_string",
             None,
@@ -1018,71 +1021,74 @@
             "not_session_token:something"
         ]
         
-        for state in non_cli_states:
+        for state in test_states:
             if state:
                 assert not state.startswith(f"{LITELLM_CLI_SESSION_TOKEN_PREFIX}:")
             else:
                 assert state != f"{LITELLM_CLI_SESSION_TOKEN_PREFIX}:"
 
 
-class TestUISSO_FunctionsExistence:
-    """Test that all the new functions exist and are importable"""
-
-    def test_cli_sso_callback_exists(self):
-        """Test that cli_sso_callback function exists"""
-        from litellm.proxy.management_endpoints.ui_sso import cli_sso_callback
-        assert callable(cli_sso_callback)
-
-    def test_cli_poll_key_exists(self):
-        """Test that cli_poll_key function exists"""
-        from litellm.proxy.management_endpoints.ui_sso import cli_poll_key
-        assert callable(cli_poll_key)
-
-    def test_auth_callback_exists(self):
-        """Test that auth_callback function exists"""
-        from litellm.proxy.management_endpoints.ui_sso import auth_callback
-        assert callable(auth_callback)
-
-    def test_sso_login_redirect_exists(self):
-        """Test that sso_login_redirect function exists"""
-        from litellm.proxy.management_endpoints.ui_sso import sso_login_redirect
-        assert callable(sso_login_redirect)
-
-    def test_sso_authentication_handler_exists(self):
-        """Test that SSOAuthenticationHandler class exists with new methods"""
-        from litellm.proxy.management_endpoints.ui_sso import SSOAuthenticationHandler
-
-        # Check that the class exists
-        assert SSOAuthenticationHandler is not None
-        
-        # Check that the new _get_cli_state method exists
-        assert hasattr(SSOAuthenticationHandler, '_get_cli_state')
-        assert callable(SSOAuthenticationHandler._get_cli_state)
+class TestHTMLIntegration:
+    """Test HTML rendering integration with CLI flow"""
+
+    def test_html_render_utils_import(self):
+        """Test that HTML render utils can be imported correctly"""
+        from litellm.proxy.common_utils.html_forms.cli_sso_success import (
+            render_cli_sso_success_page,
+        )
+
+        # Test that function exists and is callable
+        assert callable(render_cli_sso_success_page)
+        
+        # Test that it returns expected type
+        html = render_cli_sso_success_page()
+        
+        assert isinstance(html, str)
+        assert len(html) > 0
 
 
 class TestCustomUISSO:
     """Test the custom UI SSO sign-in handler functionality"""
+
+    def test_enterprise_import_error_handling(self):
+        """Test that proper error is raised when enterprise module is not available"""
+        from unittest.mock import MagicMock, patch
+
+        from litellm.proxy.management_endpoints.ui_sso import google_login
+
+        # Mock request
+        mock_request = MagicMock()
+        mock_request.base_url = "https://test.example.com/"
+        
+        # Mock user_custom_ui_sso_sign_in_handler to exist but make enterprise import fail
+        with patch("litellm.proxy.proxy_server.premium_user", True):
+            with patch("litellm.proxy.proxy_server.user_custom_ui_sso_sign_in_handler", MagicMock()):
+                with patch.dict('sys.modules', {'enterprise.litellm_enterprise.proxy.auth.custom_sso_handler': None}):
+                    # Temporarily mock the google_login function call to test the import error path
+                    async def mock_google_login():
+                        # This mimics the relevant part of google_login that would trigger the import error
+                        try:
+                            from enterprise.litellm_enterprise.proxy.auth.custom_sso_handler import (
+                                EnterpriseCustomSSOHandler,
+                            )
+                            return "success"
+                        except ImportError:
+                            raise ValueError("Enterprise features are not available. Custom UI SSO sign-in requires LiteLLM Enterprise.")
+                    
+                    # Test that the ValueError is raised with the correct message
+                    import pytest
+                    with pytest.raises(ValueError, match="Enterprise features are not available"):
+                        asyncio.run(mock_google_login())
 
     @pytest.mark.asyncio
     async def test_handle_custom_ui_sso_sign_in_success(self):
         """Test successful custom UI SSO sign-in with valid headers"""
-        from unittest.mock import MagicMock, patch, AsyncMock
-        
-        # Mock the enterprise classes we need
-        mock_enterprise_handler = MagicMock()
-        mock_enterprise_handler.handle_custom_ui_sso_sign_in = AsyncMock()
-        
-        # Mock the OpenID response
-        mock_openid = MagicMock()
-        mock_openid.id = "test_user_123"
-        mock_openid.email = "test@example.com"
-        mock_openid.first_name = "Test"
-        mock_openid.last_name = "User"
-        mock_openid.display_name = "Test User"
-        mock_openid.picture = None
-        mock_openid.provider = "custom"
-        
-        mock_enterprise_handler.handle_custom_ui_sso_sign_in.return_value = mock_openid
+        from fastapi_sso.sso.base import OpenID
+
+        from enterprise.litellm_enterprise.proxy.auth.custom_sso_handler import (
+            EnterpriseCustomSSOHandler,
+        )
+        from litellm.integrations.custom_sso_handler import CustomSSOLoginHandler
 
         # Mock request with custom headers
         mock_request = MagicMock(spec=Request)
@@ -1094,64 +1100,96 @@
         mock_request.base_url = "https://test.litellm.ai/"
 
         # Mock the custom handler
-        mock_custom_handler = MagicMock()
-        mock_custom_handler.handle_custom_ui_sso_sign_in = AsyncMock(return_value=mock_openid)
+        mock_custom_handler = MagicMock(spec=CustomSSOLoginHandler)
+        expected_openid = OpenID(
+            id="test_user_123",
+            email="test@example.com",
+            first_name="Test",
+            last_name="User",
+            display_name="Test User",
+            picture=None,
+            provider="custom",
+        )
+        mock_custom_handler.handle_custom_ui_sso_sign_in = AsyncMock(
+            return_value=expected_openid
+        )
 
         # Mock the redirect response method
         mock_redirect_response = MagicMock()
         mock_redirect_response.status_code = 303
 
-        # Mock the enterprise import
-        with patch.dict('sys.modules', {
-            'litellm_enterprise': MagicMock(),
-            'litellm_enterprise.proxy': MagicMock(),
-            'litellm_enterprise.proxy.auth': MagicMock(),
-            'litellm_enterprise.proxy.auth.custom_sso_handler': MagicMock()
-        }):
-            # Mock the enterprise class
-            with patch('litellm_enterprise.proxy.auth.custom_sso_handler.EnterpriseCustomSSOHandler', mock_enterprise_handler):
-                with patch("litellm.proxy.proxy_server.premium_user", True):
-                    with patch("litellm.proxy.proxy_server.user_custom_ui_sso_sign_in_handler", mock_custom_handler):
-                        with patch.object(SSOAuthenticationHandler, "get_redirect_response_from_openid", return_value=mock_redirect_response) as mock_get_redirect:
-                            # Import and test
-                            from litellm.proxy.management_endpoints.ui_sso import sso_login_redirect
-                            
-                            # Act
-                            result = await sso_login_redirect(request=mock_request)
-
-                            # Assert - The custom handler path should be triggered
-                            # and the redirect response should be returned
-                            assert result == mock_redirect_response
-                            assert result.status_code == 303
+        with patch("litellm.proxy.proxy_server.premium_user", True):
+            with patch(
+                "litellm.proxy.proxy_server.user_custom_ui_sso_sign_in_handler",
+                mock_custom_handler,
+            ):
+                with patch.object(
+                    SSOAuthenticationHandler,
+                    "get_redirect_response_from_openid",
+                    return_value=mock_redirect_response,
+                ) as mock_get_redirect:
+                    # Act
+                    result = await EnterpriseCustomSSOHandler.handle_custom_ui_sso_sign_in(
+                        request=mock_request
+                    )
+
+                    # Assert
+                    # Verify the custom handler was called with the request
+                    mock_custom_handler.handle_custom_ui_sso_sign_in.assert_called_once_with(
+                        request=mock_request
+                    )
+
+                    # Verify the redirect response was generated with correct OpenID
+                    mock_get_redirect.assert_called_once_with(
+                        result=expected_openid,
+                        request=mock_request,
+                        received_response=None,
+                        generic_client_id=None,
+                        ui_access_mode=None,
+                    )
+
+                    # Verify the result is the redirect response
+                    assert result == mock_redirect_response
+                    assert result.status_code == 303
 
     @pytest.mark.asyncio
     async def test_custom_ui_sso_handler_execution_with_real_class(self):
-        """Test that when a user provides a custom class instance, it gets properly executed"""
-        from unittest.mock import MagicMock, patch, AsyncMock
-
-        # Create a mock custom handler class
-        class MockCustomSSOHandler:
+        """
+        Test that when a user provides a custom class instance, it gets properly executed
+        and its methods are called with the correct parameters
+        """
+        from fastapi_sso.sso.base import OpenID
+
+        from enterprise.litellm_enterprise.proxy.auth.custom_sso_handler import (
+            EnterpriseCustomSSOHandler,
+        )
+        from litellm.integrations.custom_sso_handler import CustomSSOLoginHandler
+
+        # Create a real custom handler class instance
+        class TestCustomSSOHandler(CustomSSOLoginHandler):
             def __init__(self):
+                super().__init__()
                 self.method_called = False
                 self.received_request = None
 
-            async def handle_custom_ui_sso_sign_in(self, request: Request):
+            async def handle_custom_ui_sso_sign_in(self, request: Request) -> OpenID:
                 self.method_called = True
                 self.received_request = request
                 
-                # Mock OpenID response
-                mock_openid = MagicMock()
-                mock_openid.id = "custom_test_user_456"
-                mock_openid.email = "custom@example.com"
-                mock_openid.first_name = "Custom"
-                mock_openid.last_name = "Handler"
-                mock_openid.display_name = "Custom Handler Test"
-                mock_openid.picture = None
-                mock_openid.provider = "custom"
-                return mock_openid
+                # Parse headers like the actual implementation would
+                request_headers_dict = dict(request.headers)
+                return OpenID(
+                    id=request_headers_dict.get("x-litellm-user-id", "default_user"),
+                    email=request_headers_dict.get("x-litellm-user-email", "default@test.com"),
+                    first_name="Custom",
+                    last_name="Handler",
+                    display_name="Custom Handler Test",
+                    picture=None,
+                    provider="custom",
+                )
 
         # Create instance of our test handler
-        test_handler_instance = MockCustomSSOHandler()
+        test_handler_instance = TestCustomSSOHandler()
 
         # Mock request with custom headers
         mock_request = MagicMock(spec=Request)
@@ -1166,135 +1204,6 @@
         mock_redirect_response = MagicMock()
         mock_redirect_response.status_code = 303
 
-<<<<<<< HEAD
-        # Mock enterprise handler
-        mock_enterprise_handler = MagicMock()
-        mock_enterprise_handler.handle_custom_ui_sso_sign_in = AsyncMock()
-
-        # Mock the enterprise import and class
-        with patch.dict('sys.modules', {
-            'litellm_enterprise': MagicMock(),
-            'litellm_enterprise.proxy': MagicMock(),
-            'litellm_enterprise.proxy.auth': MagicMock(),
-            'litellm_enterprise.proxy.auth.custom_sso_handler': MagicMock()
-        }):
-            with patch('litellm_enterprise.proxy.auth.custom_sso_handler.EnterpriseCustomSSOHandler', mock_enterprise_handler):
-                with patch("litellm.proxy.proxy_server.premium_user", True):
-                    with patch("litellm.proxy.proxy_server.user_custom_ui_sso_sign_in_handler", test_handler_instance):
-                        with patch.object(SSOAuthenticationHandler, "get_redirect_response_from_openid", return_value=mock_redirect_response) as mock_get_redirect:
-                            # Import and test
-                            from litellm.proxy.management_endpoints.ui_sso import sso_login_redirect
-                            
-                            # Act
-                            result = await sso_login_redirect(request=mock_request)
-
-                            # Assert that our custom handler was executed
-                            assert test_handler_instance.method_called is True
-                            assert test_handler_instance.received_request == mock_request
-
-                            # Verify the result is the redirect response
-                            assert result == mock_redirect_response
-                            assert result.status_code == 303
-
-    def test_custom_sso_handler_import_path_check(self):
-        """Test that the custom handler import path exists in the code"""
-        from litellm.proxy.management_endpoints.ui_sso import sso_login_redirect
-        import inspect
-        
-        # Get the source code of the function
-        source = inspect.getsource(sso_login_redirect)
-        
-        # Check that the enterprise import is present in the code
-        assert "from litellm_enterprise.proxy.auth.custom_sso_handler import" in source
-        assert "EnterpriseCustomSSOHandler" in source
-        assert "user_custom_ui_sso_sign_in_handler is not None" in source
-
-
-class TestHTMLIntegration:
-    """Test HTML rendering integration with CLI flow"""
-
-    def test_html_render_utils_import(self):
-        """Test that HTML render utils can be imported correctly"""
-        # Only test if the function can be imported, don't call it
-        # since the module might not exist in open source version
-        try:
-            from litellm.proxy.common_utils.html_forms.cli_sso_success import (
-                render_cli_sso_success_page,
-            )
-            assert callable(render_cli_sso_success_page)
-        except ImportError:
-            # This is acceptable in open source version
-            pass
-
-    def test_cli_sso_success_page_usage_in_code(self):
-        """Test that the CLI SSO success page is used in the cli_sso_callback function"""
-        from litellm.proxy.management_endpoints.ui_sso import cli_sso_callback
-        import inspect
-        
-        # Get the source code of the function
-        source = inspect.getsource(cli_sso_callback)
-        
-        # Check that the HTML rendering is present in the code
-        assert "render_cli_sso_success_page" in source
-        assert "HTMLResponse" in source
-
-
-class TestSSOProcessingFlow:
-    """Test the complete SSO processing flow without external dependencies"""
-
-    def test_sso_login_redirect_flow_structure(self):
-        """Test that sso_login_redirect has the expected flow structure"""
-        from litellm.proxy.management_endpoints.ui_sso import sso_login_redirect
-        import inspect
-        
-        source = inspect.getsource(sso_login_redirect)
-        
-        # Check for key components of the SSO flow
-        assert "premium_user" in source
-        assert "microsoft_client_id" in source
-        assert "google_client_id" in source
-        assert "generic_client_id" in source
-        assert "get_redirect_url_for_sso" in source
-        assert "_get_cli_state" in source
-
-    def test_auth_callback_routing_structure(self):
-        """Test that auth_callback has the expected routing structure"""
-        from litellm.proxy.management_endpoints.ui_sso import auth_callback
-        import inspect
-        
-        source = inspect.getsource(auth_callback)
-        
-        # Check for CLI routing logic
-        assert "LITELLM_CLI_SESSION_TOKEN_PREFIX" in source
-        assert "cli_sso_callback" in source
-        assert "startswith" in source
-        
-        # Check for SSO provider handling
-        assert "microsoft_client_id" in source
-        assert "google_client_id" in source
-        assert "generic_client_id" in source
-
-    @pytest.mark.asyncio
-    async def test_cli_poll_key_validation_logic(self):
-        """Test the validation logic in cli_poll_key function"""
-        import inspect
-        from litellm.proxy.management_endpoints.ui_sso import cli_poll_key
-        
-        source = inspect.getsource(cli_poll_key)
-        
-        # Check that validation logic exists
-        assert "startswith" in source
-        assert "sk-" in source
-        assert "HTTPException" in source
-        assert "400" in source  # Bad request status code
-        
-        # Test the actual validation logic would work
-        valid_key = "sk-test123"
-        invalid_key = "invalid-key"
-        
-        assert valid_key.startswith("sk-")
-        assert not invalid_key.startswith("sk-")
-=======
         with patch("litellm.proxy.proxy_server.premium_user", True):
             with patch(
                 "litellm.proxy.proxy_server.user_custom_ui_sso_sign_in_handler",
@@ -1336,4 +1245,3 @@
                     # Verify the result is the redirect response
                     assert result == mock_redirect_response
                     assert result.status_code == 303
->>>>>>> aefa71a3
