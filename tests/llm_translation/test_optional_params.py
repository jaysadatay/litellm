--- conflicted
+++ resolved
@@ -1404,7 +1404,7 @@
     assert optional_params["modalities"] == ["text", "audio"]
     assert optional_params["audio"] == {"type": "audio_input", "input": "test.wav"}
 
-<<<<<<< HEAD
+
 def test_gemini_modalities_param():
     optional_params = get_optional_params(
         model="gemini-1.5-pro",
@@ -1414,7 +1414,7 @@
 
     assert optional_params["responseModalities"] == ["TEXT", "IMAGE"]
     
-=======
+
 
 
 def test_azure_response_format_param():
@@ -1440,5 +1440,4 @@
         custom_llm_provider=provider,
         reasoning_effort="high",
     )
-    assert optional_params["thinking"] == {"type": "enabled", "budget_tokens": 4096}
->>>>>>> c555c15a
+    assert optional_params["thinking"] == {"type": "enabled", "budget_tokens": 4096}