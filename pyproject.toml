[tool.poetry]
name = "litellm"
<<<<<<< HEAD
version = "1.61.19"
=======
version = "1.62.1"
>>>>>>> 88b1e315
description = "Library to easily interface with LLM API providers"
authors = ["BerriAI"]
license = "MIT"
readme = "README.md"
packages = [
    { include = "litellm" },
    { include = "litellm/py.typed"},
]

[tool.poetry.urls]
homepage = "https://litellm.ai"
Homepage = "https://litellm.ai"
repository = "https://github.com/BerriAI/litellm"
Repository = "https://github.com/BerriAI/litellm"
documentation = "https://docs.litellm.ai"
Documentation = "https://docs.litellm.ai"

[tool.poetry.dependencies]
python = ">=3.8.1,<4.0, !=3.9.7"
httpx = ">=0.23.0"
openai = ">=1.61.0"
python-dotenv = ">=0.2.0"
tiktoken = ">=0.7.0"
importlib-metadata = ">=6.8.0"
tokenizers = "*"
click = "*"
jinja2 = "^3.1.2"
aiohttp = "*"
pydantic = "^2.0.0"
jsonschema = "^4.22.0"

uvicorn = {version = "^0.29.0", optional = true}
uvloop = {version = "^0.21.0", optional = true}
gunicorn = {version = "^22.0.0", optional = true}
fastapi = {version = "^0.115.5", optional = true}
backoff = {version = "*", optional = true}
pyyaml = {version = "^6.0.1", optional = true}
rq = {version = "*", optional = true}
orjson = {version = "^3.9.7", optional = true}
apscheduler = {version = "^3.10.4", optional = true}
fastapi-sso = { version = "^0.16.0", optional = true }
PyJWT = { version = "^2.8.0", optional = true }
python-multipart = { version = "^0.0.18", optional = true}
cryptography = {version = "^43.0.1", optional = true}
prisma = {version = "0.11.0", optional = true}
azure-identity = {version = "^1.15.0", optional = true}
azure-keyvault-secrets = {version = "^4.8.0", optional = true}
google-cloud-kms = {version = "^2.21.3", optional = true}
resend = {version = "^0.8.0", optional = true}
pynacl = {version = "^1.5.0", optional = true}

[tool.poetry.extras]
proxy = [
    "gunicorn",
    "uvicorn",
    "uvloop",
    "fastapi",
    "backoff",
    "pyyaml",
    "rq",
    "orjson",
    "apscheduler",
    "fastapi-sso",
    "PyJWT",
    "python-multipart",
    "cryptography",
    "pynacl"
]

extra_proxy = [
    "prisma",
    "azure-identity",
    "azure-keyvault-secrets",
    "google-cloud-kms",
    "resend",
]

[tool.isort]
profile = "black"

[tool.poetry.scripts]
litellm = 'litellm:run_server'

[tool.poetry.group.dev.dependencies]
flake8 = "^6.1.0"
black = "^23.12.0"
mypy = "^1.0"
pytest = "^7.4.3"
pytest-mock = "^3.12.0"

[build-system]
requires = ["poetry-core", "wheel"]
build-backend = "poetry.core.masonry.api"

[tool.commitizen]
<<<<<<< HEAD
version = "1.61.19"
=======
version = "1.62.1"
>>>>>>> 88b1e315
version_files = [
    "pyproject.toml:^version"
]

[tool.mypy]
plugins = "pydantic.mypy"<|MERGE_RESOLUTION|>--- conflicted
+++ resolved
@@ -1,10 +1,6 @@
 [tool.poetry]
 name = "litellm"
-<<<<<<< HEAD
-version = "1.61.19"
-=======
 version = "1.62.1"
->>>>>>> 88b1e315
 description = "Library to easily interface with LLM API providers"
 authors = ["BerriAI"]
 license = "MIT"
@@ -100,11 +96,7 @@
 build-backend = "poetry.core.masonry.api"
 
 [tool.commitizen]
-<<<<<<< HEAD
-version = "1.61.19"
-=======
 version = "1.62.1"
->>>>>>> 88b1e315
 version_files = [
     "pyproject.toml:^version"
 ]
