--- conflicted
+++ resolved
@@ -73,11 +73,8 @@
 import PremiumLoggingSettings from "./common_components/PremiumLoggingSettings";
 import type { KeyResponse, Team } from "./key_team_helpers/key_list";
 import { formatNumberWithCommas } from "../utils/dataUtils";
-<<<<<<< HEAD
 import { AlertTriangleIcon, XIcon } from 'lucide-react';
-=======
 import MCPServerSelector from "./mcp_server_management/MCPServerSelector";
->>>>>>> d6423d91
 
 interface TeamProps {
   teams: Team[] | null;
