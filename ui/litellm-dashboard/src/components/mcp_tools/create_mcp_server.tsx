import React, { useState } from "react";
import {
  Modal,
  Tooltip,
  Form,
  Select,
  message,
  Button as AntdButton,
  Space,
  Input,
} from "antd";
import { InfoCircleOutlined, MinusCircleOutlined, PlusOutlined } from "@ant-design/icons";
import { Button, TextInput } from "@tremor/react";
import { createMCPServer } from "../networking";
import { MCPServer, MCPServerCostInfo } from "./types";
import MCPServerCostConfig from "./mcp_server_cost_config";
import MCPConnectionStatus from "./mcp_connection_status";
import { isAdminRole } from "@/utils/roles";


const asset_logos_folder = '../ui/assets/logos/';
export const mcpLogoImg = `${asset_logos_folder}mcp_logo.png`;

interface CreateMCPServerProps {
  userRole: string;
  accessToken: string | null;
  onCreateSuccess: (newMcpServer: MCPServer) => void;
}

const CreateMCPServer: React.FC<CreateMCPServerProps> = ({
  userRole,
  accessToken,
  onCreateSuccess,
}) => {
  const [form] = Form.useForm();
  const [isLoading, setIsLoading] = useState(false);
  const [costConfig, setCostConfig] = useState<MCPServerCostInfo>({});
<<<<<<< HEAD
  const [mcpAccessGroups, setMcpAccessGroups] = useState<string[]>([]);
=======
  const [formValues, setFormValues] = useState<Record<string, any>>({});
  const [tools, setTools] = useState<any[]>([]);
>>>>>>> 225e9f3d

  const handleCreate = async (formValues: Record<string, any>) => {
    setIsLoading(true);
    try {
      // Transform access groups into objects with name property
      
      const accessGroups = formValues.mcp_access_groups

      // Prepare the payload with cost configuration
      const payload = {
        ...formValues,
        mcp_info: {
          server_name: formValues.alias || formValues.url,
          description: formValues.description,
          mcp_server_cost_info: Object.keys(costConfig).length > 0 ? costConfig : null,
        },
        mcp_access_groups: accessGroups
      };

      console.log(`Payload: ${JSON.stringify(payload)}`);

      if (accessToken != null) {
        const response = await createMCPServer(
          accessToken,
          payload
        );

        message.success("MCP Server created successfully");
        form.resetFields();
        setCostConfig({});
        setTools([]);
        setModalVisible(false);
        onCreateSuccess(response);
      }
    } catch (error) {
      message.error("Error creating MCP Server: " + error, 20);
    } finally {
      setIsLoading(false);
    }
  };

  // state
  const [isModalVisible, setModalVisible] = useState(false);

  const handleCancel = () => {
    form.resetFields();
    setCostConfig({});
    setTools([]);
    setModalVisible(false);
  };



  // rendering
  if (!isAdminRole(userRole)) {
    return null;
  }

  return (
    <div>
      <Button 
        className="mx-auto mb-4" 
        onClick={() => setModalVisible(true)}
      >
        + Add New MCP Server
      </Button>

      <Modal
        title={
          <div className="flex items-center space-x-3 pb-4 border-b border-gray-100">
              <img 
                src={mcpLogoImg}
                alt="MCP Logo" 
                className="w-8 h-8 object-contain"
                style={{ 
                  height: '20px', 
                  width: '20px', 
                  marginRight: '8px',
                  objectFit: 'contain'
                }}
              />
              <h2 className="text-xl font-semibold text-gray-900">Add New MCP Server</h2>
          </div>
        }
        open={isModalVisible}
        width={1000}
        onCancel={handleCancel}
        footer={null}
        className="top-8"
        styles={{
          body: { padding: '24px' },
          header: { padding: '24px 24px 0 24px', border: 'none' },
        }}
      >
        <div className="mt-6">
          <Form
            form={form}
            onFinish={handleCreate}
            onValuesChange={(_, allValues) => setFormValues(allValues)}
            layout="vertical"
            className="space-y-6"
          >
            <div className="grid grid-cols-1 gap-6">
              <Form.Item
                label={
                  <span className="text-sm font-medium text-gray-700 flex items-center">
                    MCP Server Name
                    <Tooltip title="Best practice: Use a descriptive name that indicates the server's purpose (e.g., 'GitHub Integration', 'Email Service')">
                      <InfoCircleOutlined className="ml-2 text-blue-400 hover:text-blue-600 cursor-help" />
                    </Tooltip>
                  </span>
                }
                name="alias"
                rules={[
                  { required: false, message: "Please enter a server name" },
                ]}
              >
                <TextInput 
                  placeholder="e.g., GitHub MCP, Zapier MCP, etc." 
                  className="rounded-lg border-gray-300 focus:border-blue-500 focus:ring-blue-500"
                />
              </Form.Item>

              <Form.Item
                label={<span className="text-sm font-medium text-gray-700">Description</span>}
                name="description"
                rules={[
                  {
                    required: false,
                    message: "Please enter a server description",
                  },
                ]}
              >
                <TextInput 
                  placeholder="Brief description of what this server does" 
                  className="rounded-lg border-gray-300 focus:border-blue-500 focus:ring-blue-500"
                />
              </Form.Item>

              <Form.Item
                label={
                  <span className="text-sm font-medium text-gray-700">
                    MCP Server URL <span className="text-red-500">*</span>
                  </span>
                }
                name="url"
                rules={[
                  { required: true, message: "Please enter a server URL" },
                  { type: 'url', message: "Please enter a valid URL" }
                ]}
              >
                <TextInput 
                  placeholder="https://your-mcp-server.com" 
                  className="rounded-lg border-gray-300 focus:border-blue-500 focus:ring-blue-500"
                />
              </Form.Item>

              <div className="grid grid-cols-2 gap-4">
                <Form.Item
                  label={
                    <span className="text-sm font-medium text-gray-700">
                      Transport Type <span className="text-red-500">*</span>
                    </span>
                  }
                  name="transport"
                  rules={[{ required: true, message: "Please select a transport type" }]}
                >
                  <Select 
                    placeholder="Select transport"
                    className="rounded-lg"
                    size="large"
                  >
                    <Select.Option value="http">HTTP</Select.Option>
                    <Select.Option value="sse">Server-Sent Events (SSE)</Select.Option>
                  </Select>
                </Form.Item>

                <Form.Item
                  label={
                    <span className="text-sm font-medium text-gray-700">
                      Authentication <span className="text-red-500">*</span>
                    </span>
                  }
                  name="auth_type"
                  rules={[{ required: true, message: "Please select an auth type" }]}
                >
                  <Select 
                    placeholder="Select auth type"
                    className="rounded-lg"
                    size="large"
                  >
                    <Select.Option value="none">None</Select.Option>
                    <Select.Option value="api_key">API Key</Select.Option>
                    <Select.Option value="bearer_token">Bearer Token</Select.Option>
                    <Select.Option value="basic">Basic Auth</Select.Option>
                  </Select>
                </Form.Item>
              </div>

              <Form.Item
                label={
                  <span className="text-sm font-medium text-gray-700 flex items-center">
                    MCP Version <span className="text-red-500 ml-1">*</span>
                    <Tooltip title="Select the MCP specification version your server supports">
                      <InfoCircleOutlined className="ml-2 text-gray-400 hover:text-gray-600" />
                    </Tooltip>
                  </span>
                }
                name="spec_version"
                rules={[
                  { required: true, message: "Please select a spec version" },
                ]}
              >
                <Select 
                  placeholder="Select MCP version"
                  className="rounded-lg"
                  size="large"
                >
                  <Select.Option value="2025-03-26">2025-03-26 (Latest)</Select.Option>
                  <Select.Option value="2024-11-05">2024-11-05</Select.Option>
                </Select>
              </Form.Item>

              <Form.Item
                label={
                  <span className="text-sm font-medium text-gray-700 flex items-center">
                    MCP Access Groups
                    <Tooltip title="Specify access groups for this MCP server. Users must be in at least one of these groups to access the server.">
                      <InfoCircleOutlined className="ml-2 text-blue-400 hover:text-blue-600 cursor-help" />
                    </Tooltip>
                  </span>
                }
                name="mcp_access_groups"
                className="mb-4"
              >
                <Select
                  mode="tags"
                  showSearch
                  placeholder="Select existing groups or type to create new ones"
                  optionFilterProp="children"
                  tokenSeparators={[',']}
                  options={mcpAccessGroups.map((group) => ({
                    value: group,
                    label: group
                  }))}
                  maxTagCount="responsive"
                  allowClear
                />
              </Form.Item>
            </div>

            {/* Connection Status Section */}
            <div className="mt-8 pt-6 border-t border-gray-200">
              <MCPConnectionStatus
                accessToken={accessToken}
                formValues={formValues}
                onToolsLoaded={setTools}
              />
            </div>

            {/* Cost Configuration Section */}
            <div className="mt-6">
              <MCPServerCostConfig
                value={costConfig}
                onChange={setCostConfig}
                tools={tools}
                disabled={false}
              />
            </div>

            <div className="flex items-center justify-end space-x-3 pt-6 border-t border-gray-100">
              <Button 
                variant="secondary"
                onClick={handleCancel}
              >
                Cancel
              </Button>
              <Button 
                variant="primary"
                loading={isLoading}
              >
                {isLoading ? 'Creating...' : 'Add MCP Server'}
              </Button>
            </div>
          </Form>
        </div>
      </Modal>


    </div>
  );
};

export default CreateMCPServer; <|MERGE_RESOLUTION|>--- conflicted
+++ resolved
@@ -35,12 +35,9 @@
   const [form] = Form.useForm();
   const [isLoading, setIsLoading] = useState(false);
   const [costConfig, setCostConfig] = useState<MCPServerCostInfo>({});
-<<<<<<< HEAD
   const [mcpAccessGroups, setMcpAccessGroups] = useState<string[]>([]);
-=======
   const [formValues, setFormValues] = useState<Record<string, any>>({});
   const [tools, setTools] = useState<any[]>([]);
->>>>>>> 225e9f3d
 
   const handleCreate = async (formValues: Record<string, any>) => {
     setIsLoading(true);
@@ -292,17 +289,8 @@
               </Form.Item>
             </div>
 
-            {/* Connection Status Section */}
+            {/* Cost Configuration Section */}
             <div className="mt-8 pt-6 border-t border-gray-200">
-              <MCPConnectionStatus
-                accessToken={accessToken}
-                formValues={formValues}
-                onToolsLoaded={setTools}
-              />
-            </div>
-
-            {/* Cost Configuration Section */}
-            <div className="mt-6">
               <MCPServerCostConfig
                 value={costConfig}
                 onChange={setCostConfig}
