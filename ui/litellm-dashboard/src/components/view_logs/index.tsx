--- conflicted
+++ resolved
@@ -150,11 +150,7 @@
       selectedKeyHash,
       filterByCurrentUser ? userID : null,
       selectedStatus,
-<<<<<<< HEAD
-      selectedTeamId
-=======
       selectedModel
->>>>>>> 1a7932a2
     ],
     queryFn: async () => {
       if (!accessToken || !token || !userRole || !userID) {
@@ -254,11 +250,8 @@
       setSelectedTeamId("");
     }
     setSelectedStatus(filters['Status'] || "");
-<<<<<<< HEAD
+    setSelectedModel(filters['Model'] || "");
     setSelectedKeyHash(filters['Key Hash'] || "");
-=======
-    setSelectedModel(filters['Model'] || "");
->>>>>>> 1a7932a2
   }, [filters]);
 
   // Fetch logs for a session if selected
@@ -378,11 +371,6 @@
       ]
     },
     {
-<<<<<<< HEAD
-      name: 'Key Hash',
-      label: 'Key Hash',
-      isSearchable: false,
-=======
       name: 'Model',
       label: 'Model',
       isSearchable: true,
@@ -396,7 +384,11 @@
           value: model
         }));
       }
->>>>>>> 1a7932a2
+    },
+    {
+      name: 'Key Hash',
+      label: 'Key Hash',
+      isSearchable: false,
     }
   ]
 
