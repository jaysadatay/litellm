import { useCallback, useEffect, useState, useRef, useMemo } from "react";
import { LogEntry } from "./columns"; 
import { uiSpendLogsCall, Organization, Team, UserInfo, teamListCall, userListCall, keyListCall as fetchAllKeysCall, modelAvailableCall } from "../networking"; 
import { KeyResponse } from "../key_team_helpers/key_list";
import { useQuery, useQueryClient, QueryKey } from "@tanstack/react-query";
import { Setter } from "@/types";
// import { debounce } from "lodash"; // No longer needed
import { defaultPageSize } from "../constants";
import moment from "moment";
import { fetchAllKeyAliases, fetchAllTeams } from "../key_team_helpers/filter_helpers"; // Import fetchAllTeams

// Define the shape of the filter state for logs
export interface LogFilterState {
  'Team ID': string;
  'Organization ID': string; // Added for potential future use
  'Key Alias': string;
  'Key Hash': string;
  'Request ID': string;
  'Model': string;
  'User': string; 
  'Cache Hit': 'true' | 'false' | ''; // Example for boolean filter
  'Status': 'success' | 'failure' | ''; // Example for status filter
  [key: string]: string | ''; // Allow for other string-based filters
}

// Define the shape of the pagination state
export interface PaginationState {
  currentPage: number;
  totalPages: number;
  totalCount: number;
  pageSize: number;
}

// Define the expected response structure from uiSpendLogsCall for type safety
interface SpendLogsResponse {
  data: LogEntry[];
  page: number;
  total_pages: number;
  total: number;
  page_size: number;
}


export function useLogFilterLogic({
  accessToken,
  startTime, // Receive from SpendLogsTable
  endTime,   // Receive from SpendLogsTable
  pageSize = defaultPageSize,
  initialPage = 1,
  initialFilters = {},
  userID,  
  userRole,
  autoRefreshInterval // Added for auto-refresh
}: {
  accessToken: string | null;
  startTime: string;
  endTime: string;
  pageSize?: number;
  initialPage?: number;
  initialFilters?: Partial<LogFilterState>;
  userID: string | null; 
  userRole: string | null; 
  autoRefreshInterval?: number; // Added for auto-refresh
}) {
  const defaultFilters: LogFilterState = {
    'Team ID': '',
    'Organization ID': '',
    'Key Alias': '',
    'Key Hash': '',
    'Request ID': '',
    'Model': '',
    'User': '',
    'Cache Hit': '',
    'Status': '',
    ...initialFilters
  };

  const [filters, setFilters] = useState<LogFilterState>(defaultFilters);
  const [currentPage, setCurrentPage] = useState<number>(initialPage);
  const queryClient = useQueryClient();
  
  const queryAllKeysQuery = useQuery<string[], Error>({
    queryKey: ['allKeysForLogFilters', accessToken], 
    queryFn: async () => {
      if (!accessToken) throw new Error('Access token required');
      return await fetchAllKeyAliases(accessToken);
    },
    enabled: !!accessToken
  });
  const allKeyAliases = queryAllKeysQuery.data || [];

  const { data: allTeams } = useQuery<Team[], Error>({
    queryKey: ["allTeamsForLogFilters", accessToken],
    queryFn: async () => {
      if (!accessToken) return [];
      const teamsData = await fetchAllTeams(accessToken);
      return teamsData || []; 
    },
    enabled: !!accessToken,
  });

  const { data: allUsers } = useQuery<UserInfo[], Error>({
    queryKey: ["allUsersForLogFilters", accessToken],
    queryFn: async () => {
      if (!accessToken) return [];
      const response = await userListCall(accessToken, null, 1, 100); 
      return response.users || [];
    },
    enabled: !!accessToken,
  });

  const { data: allModels = [] } = useQuery<string[], Error>({
    queryKey: ['allModels', accessToken, userID, userRole],
    queryFn: async () => {
      if (!accessToken || !userID || !userRole) return [];
      const response = await modelAvailableCall(
        accessToken,
        userID,
        userRole,
        false, 
        null 
      );
      return response.data.map((model: { id: string }) => model.id);
    },
    enabled: !!accessToken && !!userID && !!userRole,
  });
  
  const logsQueryKey: QueryKey = ['spendLogs', accessToken, filters, currentPage, startTime, endTime, pageSize, userID, userRole];

  const logsQueryFn = async (): Promise<SpendLogsResponse> => {
    const formattedStartTime = moment(startTime).utc().format("YYYY-MM-DD HH:mm:ss");
    const formattedEndTime = moment(endTime).utc().format("YYYY-MM-DD HH:mm:ss");

    const apiKeyParam = filters['Key Hash'] || undefined;
<<<<<<< HEAD
    const keyAliasParam = filters['Key Alias'] || undefined;
=======
>>>>>>> 3a782856
    const teamIdParam = filters['Team ID'] || undefined;
    const requestIdParam = filters['Request ID'] || undefined;
    const userIdParamFilter = filters['User'] || undefined; 
    const statusParam = filters['Status'] || undefined;
    const modelParam = filters['Model'] || undefined;

    if (!accessToken) {
      // This case should ideally be prevented by the `enabled` option
      // Returning a structure that matches SpendLogsResponse to satisfy Promise type
      return { data: [], page: 1, total_pages: 0, total: 0, page_size: pageSize }; 
<<<<<<< HEAD
    }
    
    const response = await uiSpendLogsCall(
      accessToken,
      apiKeyParam,
      teamIdParam,
      requestIdParam,
      formattedStartTime,
      formattedEndTime,
      currentPage,
      pageSize,
      userIdParamFilter,
      statusParam, 
      modelParam, 
      keyAliasParam,
    );
    // Assuming uiSpendLogsCall returns a type compatible with SpendLogsResponse
    return response as SpendLogsResponse;
  };

  const logsQuery = useQuery<SpendLogsResponse, Error, SpendLogsResponse, QueryKey>({
    queryKey: logsQueryKey, 
    queryFn: logsQueryFn, 
    enabled: !!accessToken && !!userID && !!userRole, 
    refetchInterval: autoRefreshInterval && autoRefreshInterval > 0 ? autoRefreshInterval : undefined,
    refetchIntervalInBackground: true,
    placeholderData: (previousData) => previousData,
    staleTime: 0,
    gcTime: 0,
    retry: 1,
    notifyOnChangeProps: ['data']
  });

  // Handle success/error cases in useEffect
  useEffect(() => {
    if (logsQuery.error) {
      console.error('Error fetching logs:', logsQuery.error);
      setCurrentPage(1);
    }
    if (logsQuery.data && logsQuery.data.total_pages > 0 && currentPage > logsQuery.data.total_pages) {
      setCurrentPage(1);
    }
  }, [logsQuery.error, logsQuery.data, currentPage]);
=======
    }
    
    const response = await uiSpendLogsCall(
      accessToken,
      apiKeyParam,
      teamIdParam,
      requestIdParam,
      formattedStartTime,
      formattedEndTime,
      currentPage,
      pageSize,
      userIdParamFilter,
      statusParam, 
      modelParam, 
    );
    // Assuming uiSpendLogsCall returns a type compatible with SpendLogsResponse
    return response as SpendLogsResponse;
  };

  const logsQuery = useQuery<SpendLogsResponse, Error, SpendLogsResponse, QueryKey>({
    queryKey: logsQueryKey, 
    queryFn: logsQueryFn, 
    enabled: !!accessToken && !!userID && !!userRole, 
    refetchInterval: autoRefreshInterval && autoRefreshInterval > 0 ? autoRefreshInterval : undefined,
    refetchIntervalInBackground: true,
    placeholderData: (previousData) => previousData,
    notifyOnChangeProps: ['data', 'error'],
  });
>>>>>>> 3a782856

  const handleFilterChange = (newFilters: Partial<LogFilterState>) => {
    setFilters(prev => {
      const updatedFilters = { ...prev, ...newFilters }; 
      for (const key of Object.keys(defaultFilters) as Array<keyof LogFilterState>) {
        if (!(key in updatedFilters)) {
          updatedFilters[key] = defaultFilters[key];
        }
      }
      return updatedFilters as LogFilterState;
    });
    setCurrentPage(1); 
  };

  const handleFilterReset = () => {
    setFilters(defaultFilters);
    setCurrentPage(1);
  };
  
  const pagination: PaginationState = useMemo(() => {
    const data: SpendLogsResponse | undefined = logsQuery.data;
    return {
<<<<<<< HEAD
        currentPage: currentPage,
=======
        currentPage: data?.page ?? currentPage,
>>>>>>> 3a782856
        totalPages: data?.total_pages ?? 0,
        totalCount: data?.total ?? 0,
        pageSize: data?.page_size ?? pageSize,
    };
  }, [logsQuery.data, currentPage, pageSize]);

  const [isManualRefreshing, setIsManualRefreshing] = useState(false);

  const handleRefresh = () => {
    setIsManualRefreshing(true); // <-- ADD THIS LINE
    // First invalidate all the filter queries
    queryClient.invalidateQueries({ queryKey: ['allKeysForLogFilters'] });
    queryClient.invalidateQueries({ queryKey: ['allTeamsForLogFilters'] });
    queryClient.invalidateQueries({ queryKey: ['allUsersForLogFilters'] });
    queryClient.invalidateQueries({ queryKey: ['allModels'] });
    
    // Force an immediate refetch of the logs query
    queryClient.refetchQueries({ 
      queryKey: logsQueryKey,
      exact: true,
      type: 'active'
    }).then(() => {
      setIsManualRefreshing(false); // Reset loading state when refresh completes
    });
  };

  return {
    filters,
    filteredLogs: logsQuery.data?.data || [],
    allKeyAliases,
    allTeams: allTeams || [],
    allUsers: allUsers || [],
    allOrganizations: [], 
    allModels: allModels || [],
    handleFilterChange,
    handleFilterReset,
    isLoading: logsQuery.isFetching || isManualRefreshing,
    pagination,
    setCurrentPage, 
    error: logsQuery.error,
    handleRefresh
  };
} <|MERGE_RESOLUTION|>--- conflicted
+++ resolved
@@ -132,10 +132,7 @@
     const formattedEndTime = moment(endTime).utc().format("YYYY-MM-DD HH:mm:ss");
 
     const apiKeyParam = filters['Key Hash'] || undefined;
-<<<<<<< HEAD
     const keyAliasParam = filters['Key Alias'] || undefined;
-=======
->>>>>>> 3a782856
     const teamIdParam = filters['Team ID'] || undefined;
     const requestIdParam = filters['Request ID'] || undefined;
     const userIdParamFilter = filters['User'] || undefined; 
@@ -146,7 +143,6 @@
       // This case should ideally be prevented by the `enabled` option
       // Returning a structure that matches SpendLogsResponse to satisfy Promise type
       return { data: [], page: 1, total_pages: 0, total: 0, page_size: pageSize }; 
-<<<<<<< HEAD
     }
     
     const response = await uiSpendLogsCall(
@@ -177,7 +173,7 @@
     staleTime: 0,
     gcTime: 0,
     retry: 1,
-    notifyOnChangeProps: ['data']
+    notifyOnChangeProps: ['data', 'error']
   });
 
   // Handle success/error cases in useEffect
@@ -190,36 +186,6 @@
       setCurrentPage(1);
     }
   }, [logsQuery.error, logsQuery.data, currentPage]);
-=======
-    }
-    
-    const response = await uiSpendLogsCall(
-      accessToken,
-      apiKeyParam,
-      teamIdParam,
-      requestIdParam,
-      formattedStartTime,
-      formattedEndTime,
-      currentPage,
-      pageSize,
-      userIdParamFilter,
-      statusParam, 
-      modelParam, 
-    );
-    // Assuming uiSpendLogsCall returns a type compatible with SpendLogsResponse
-    return response as SpendLogsResponse;
-  };
-
-  const logsQuery = useQuery<SpendLogsResponse, Error, SpendLogsResponse, QueryKey>({
-    queryKey: logsQueryKey, 
-    queryFn: logsQueryFn, 
-    enabled: !!accessToken && !!userID && !!userRole, 
-    refetchInterval: autoRefreshInterval && autoRefreshInterval > 0 ? autoRefreshInterval : undefined,
-    refetchIntervalInBackground: true,
-    placeholderData: (previousData) => previousData,
-    notifyOnChangeProps: ['data', 'error'],
-  });
->>>>>>> 3a782856
 
   const handleFilterChange = (newFilters: Partial<LogFilterState>) => {
     setFilters(prev => {
@@ -242,11 +208,7 @@
   const pagination: PaginationState = useMemo(() => {
     const data: SpendLogsResponse | undefined = logsQuery.data;
     return {
-<<<<<<< HEAD
         currentPage: currentPage,
-=======
-        currentPage: data?.page ?? currentPage,
->>>>>>> 3a782856
         totalPages: data?.total_pages ?? 0,
         totalCount: data?.total ?? 0,
         pageSize: data?.page_size ?? pageSize,
